--- conflicted
+++ resolved
@@ -51,11 +51,7 @@
     install_requires = []
 else:
     install_requires = ['numpy >= 1.7', 'matplotlib >= 1.1.0',
-<<<<<<< HEAD
-                        'scipy >= 0.13.0', 'future', 'pandas >= 0.13.1']
-=======
                         'scipy >= 0.13.0', 'pandas', 'future']
->>>>>>> 7db0ec29
 
 # Dealing with Cython
 USE_CYTHON = os.environ.get('USE_CYTHON', False)
