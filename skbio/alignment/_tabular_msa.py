# ----------------------------------------------------------------------------
# Copyright (c) 2013--, scikit-bio development team.
#
# Distributed under the terms of the Modified BSD License.
#
# The full license is in the file COPYING.txt, distributed with this software.
# ----------------------------------------------------------------------------

from __future__ import absolute_import, division, print_function

<<<<<<< HEAD
import collections
import copy

from future.builtins import range
=======
import operator

from collections import namedtuple, Counter
from future.builtins import zip
>>>>>>> 8d3350b0
from future.utils import viewkeys, viewvalues
import numpy as np
import pandas as pd

from skbio._base import SkbioObject, MetadataMixin, PositionalMetadataMixin
from skbio.sequence import Sequence
from skbio.sequence._iupac_sequence import IUPACSequence
from skbio.util._decorator import experimental, classonlymethod, overrides
from skbio.util._misc import resolve_key


_Shape = namedtuple('Shape', ['sequence', 'position'])


class TabularMSA(MetadataMixin, PositionalMetadataMixin, SkbioObject):
    """Store a multiple sequence alignment in tabular (row/column) form.

    Parameters
    ----------
    sequences : iterable of alphabet-aware scikit-bio sequence objects
        Aligned sequences in the MSA. Sequences must be the same type, length,
        and have an alphabet. For example, `sequences` could be an iterable of
        ``DNA``, ``RNA``, or ``Protein`` objects.
    metadata : dict, optional
        Arbitrary metadata which applies to the entire MSA. A shallow copy of
        the ``dict`` will be made.
    positional_metadata : pd.DataFrame consumable, optional
        Arbitrary metadata which applies to each position in the MSA. Must be
        able to be passed directly to ``pd.DataFrame`` constructor. Each column
        of metadata must be the same length as the number of positions in the
        MSA. A shallow copy of the positional metadata will be made.
    minter : callable or metadata key, optional
        If provided, defines an index label for each sequence in `sequences`.
        Can either be a callable accepting a single argument (each sequence) or
        a key into each sequence's ``metadata`` attribute.
    index : pd.Index consumable, optional
        Index containing labels for `sequences`. Must be the same length as
        `sequences`. Must be able to be passed directly to ``pd.Index``
        constructor.

    Raises
    ------
    ValueError
        If `minter` and `index` are both provided.
    ValueError
        If `index` is not the same length as `sequences`.

    See Also
    --------
    skbio.sequence.DNA
    skbio.sequence.RNA
    skbio.sequence.Protein
    pandas.DataFrame
    pandas.Index

    Notes
    -----
    If `minter` or `index` are not provided, default pandas labels will be
    used: integer labels ``0..(N-1)``, where ``N`` is the number of sequences.

    """

    @property
    @experimental(as_of='0.4.0-dev')
    def dtype(self):
        """Data type of the stored sequences.

        Notes
        -----
        This property is not writeable.

        Examples
        --------
        >>> from skbio import DNA, TabularMSA
        >>> msa = TabularMSA([DNA('ACG'), DNA('AC-')])
        >>> msa.dtype
        <class 'skbio.sequence._dna.DNA'>
        >>> msa.dtype is DNA
        True

        """
        return type(self._get_sequence(0)) if len(self) > 0 else None

    @property
    @experimental(as_of='0.4.0-dev')
    def shape(self):
        """Number of sequences (rows) and positions (columns).

        Notes
        -----
        This property is not writeable.

        Examples
        --------
        >>> from skbio import DNA, TabularMSA

        Create a ``TabularMSA`` object with 2 sequences and 3 positions:

        >>> msa = TabularMSA([DNA('ACG'), DNA('AC-')])
        >>> msa.shape
        Shape(sequence=2, position=3)
        >>> msa.shape == (2, 3)
        True

        Dimensions can be accessed by index or by name:

        >>> msa.shape[0]
        2
        >>> msa.shape.sequence
        2
        >>> msa.shape[1]
        3
        >>> msa.shape.position
        3

        """
        sequence_count = len(self)

        if sequence_count > 0:
            position_count = len(self._get_sequence(0))
        else:
            position_count = 0

        return _Shape(sequence=sequence_count, position=position_count)

    @property
    @experimental(as_of='0.4.0-dev')
    def index(self):
        """Index containing labels along the sequence axis.

        Returns
        -------
        pd.Index
            Index containing sequence labels.

        See Also
        --------
        reassign_index

        Notes
        -----
        This property can be set and deleted. Deleting the index will reset the
        index to the ``TabularMSA`` constructor's default.

        Examples
        --------
        Create a ``TabularMSA`` object with sequences labeled by sequence
        identifier:

        >>> from skbio import DNA, TabularMSA
        >>> seqs = [DNA('ACG', metadata={'id': 'a'}),
        ...         DNA('AC-', metadata={'id': 'b'})]
        >>> msa = TabularMSA(seqs, minter='id')

        Retrieve index:

        >>> msa.index
        Index(['a', 'b'], dtype='object')

        Set index:

        >>> msa.index = ['seq1', 'seq2']
        >>> msa.index
        Index(['seq1', 'seq2'], dtype='object')

        Delete index:

        >>> del msa.index
        >>> msa.index
        Int64Index([0, 1], dtype='int64')

        """
        return self._seqs.index

    @index.setter
    def index(self, index):
        self._seqs.index = index

    @index.deleter
    def index(self):
        self.reassign_index()

    @classonlymethod
    @experimental(as_of="0.4.0-dev")
    def from_dict(cls, dictionary):
        """Create a ``TabularMSA`` from a ``dict``.

        Parameters
        ----------
        dictionary : dict
            Dictionary mapping keys to alphabet-aware scikit-bio sequence
            objects. The ``TabularMSA`` object will have its index labels set
            to the keys in the dictionary.

        Returns
        -------
        TabularMSA
            ``TabularMSA`` object constructed from the keys and sequences in
            `dictionary`.

        See Also
        --------
        to_dict
        sort

        Notes
        -----
        The order of sequences and index labels in the resulting ``TabularMSA``
        object is arbitrary. Use ``TabularMSA.sort`` to set a different order.

        Examples
        --------
        >>> from skbio import DNA, TabularMSA
        >>> seqs = {'a': DNA('ACGT'), 'b': DNA('A--T')}
        >>> msa = TabularMSA.from_dict(seqs)

        """
        # Python 2 and 3 guarantee same order of iteration as long as no
        # modifications are made to the dictionary between calls:
        #     https://docs.python.org/2/library/stdtypes.html#dict.items
        #     https://docs.python.org/3/library/stdtypes.html#
        #         dictionary-view-objects
        return cls(viewvalues(dictionary), index=viewkeys(dictionary))

    @experimental(as_of='0.4.0-dev')
    def __init__(self, sequences, metadata=None, positional_metadata=None,
                 minter=None, index=None):
        # TODO: optimize this to not append Series for each sequence.
        self._seqs = pd.Series([])
        for sequence in sequences:
            self.append(sequence)

        if minter is not None and index is not None:
            raise ValueError(
                "Cannot use both `minter` and `index` at the same time.")
        if minter is not None:
            self.reassign_index(minter=minter)
        elif index is not None:
            # Cast to Index to identify tuples as a MultiIndex to match
            # pandas constructor. Just setting would make an index of tuples.
            if not isinstance(index, pd.Index):
                index = pd.Index(index)
            self.index = index

        MetadataMixin._init_(self, metadata=metadata)
        PositionalMetadataMixin._init_(
            self, positional_metadata=positional_metadata)

    @experimental(as_of='0.4.0-dev')
    def __bool__(self):
        """Boolean indicating whether the MSA is empty or not.

        Returns
        -------
        bool
            ``False`` if there are no sequences, OR if there are no positions
            (i.e., all sequences are empty). ``True`` otherwise.

        Examples
        --------
        >>> from skbio import DNA, TabularMSA

        MSA with sequences and positions:

        >>> msa = TabularMSA([DNA('ACG'), DNA('AC-')])
        >>> bool(msa)
        True

        No sequences:

        >>> msa = TabularMSA([])
        >>> bool(msa)
        False

        No positions:

        >>> msa = TabularMSA([DNA(''), DNA('')])
        >>> bool(msa)
        False

        """
        # It is impossible to have 0 sequences and >0 positions.
        return self.shape.position > 0

    # Python 2 compatibility.
    __nonzero__ = __bool__

    @experimental(as_of='0.4.0-dev')
    def __contains__(self, label):
        """Determine if an index label is in this MSA.

        Parameters
        ----------
        label : hashable
            Label to search for in this MSA.

        Returns
        -------
        bool
            Indicates whether `label` is in this MSA.

        Examples
        --------
        >>> from skbio import DNA, TabularMSA
        >>> msa = TabularMSA([DNA('ACG'), DNA('AC-')], index=['l1', 'l2'])
        >>> 'l1' in msa
        True
        >>> 'l2' in msa
        True
        >>> 'l3' in msa
        False

        """
        return label in self.index

    @experimental(as_of='0.4.0-dev')
    def __len__(self):
        """Number of sequences in the MSA.

        Returns
        -------
        int
            Number of sequences in the MSA (i.e., size of the 1st dimension).

        Notes
        -----
        This is equivalent to ``msa.shape[0]``.

        Examples
        --------
        >>> from skbio import DNA, TabularMSA
        >>> msa = TabularMSA([DNA('ACG'), DNA('AC-')])
        >>> len(msa)
        2
        >>> msa = TabularMSA([])
        >>> len(msa)
        0
        """
        return len(self._seqs)

    @experimental(as_of='0.4.0-dev')
    def __iter__(self):
        """Iterate over sequences in the MSA.

        Yields
        ------
        alphabet-aware scikit-bio sequence object
            Each sequence in the order they are stored in the MSA.

        Examples
        --------
        >>> from skbio import DNA, TabularMSA
        >>> msa = TabularMSA([DNA('ACG'), DNA('AC-')])
        >>> for seq in msa:
        ...     str(seq)
        'ACG'
        'AC-'

        """
        return iter(self._seqs)

    @experimental(as_of='0.4.0-dev')
    def __reversed__(self):
        """Iterate in reverse order over sequences in the MSA.

        Yields
        ------
        alphabet-aware scikit-bio sequence object
            Each sequence in reverse order from how they are stored in the MSA.

        Examples
        --------
        >>> from skbio import DNA, TabularMSA
        >>> msa = TabularMSA([DNA('ACG'), DNA('AC-')])
        >>> for seq in reversed(msa):
        ...     str(seq)
        'AC-'
        'ACG'

        """
        return reversed(self._seqs)

    @experimental(as_of='0.4.0-dev')
    def __str__(self):
        # TODO implement me!
        return super(TabularMSA, self).__str__()

    @experimental(as_of='0.4.0-dev')
    def __eq__(self, other):
        """Determine if this MSA is equal to another.

        ``TabularMSA`` objects are equal if their sequences, index, metadata,
        and positional metadata are equal.

        Parameters
        ----------
        other : TabularMSA
            MSA to test for equality against.

        Returns
        -------
        bool
            Indicates whether this MSA is equal to `other`.

        Examples
        --------
        >>> from skbio import DNA, RNA, TabularMSA
        >>> msa = TabularMSA([DNA('ACG'), DNA('AC-')])
        >>> msa == msa
        True

        MSAs with different sequence characters are not equal:

        >>> msa == TabularMSA([DNA('ACG'), DNA('--G')])
        False

        MSAs with different types of sequences (different ``dtype``) are not
        equal:

        >>> msa == TabularMSA([RNA('ACG'), RNA('AC-')])
        False

        MSAs with different sequence metadata are not equal:

        >>> msa == TabularMSA([DNA('ACG', metadata={'id': 'a'}), DNA('AC-')])
        False

        MSAs with different index labels are not equal:

        >>> msa == TabularMSA([DNA('ACG'), DNA('AC-')], minter=str)
        False

        MSAs with different metadata are not equal:

        >>> msa == TabularMSA([DNA('ACG'), DNA('AC-')],
        ...                   metadata={'id': 'msa-id'})
        False

        MSAs with different positional metadata are not equal:

        >>> msa == TabularMSA([DNA('ACG'), DNA('AC-')],
        ...                   positional_metadata={'prob': [3, 2, 1]})
        False

        """
        if not isinstance(other, TabularMSA):
            return False

        if not MetadataMixin._eq_(self, other):
            return False

        if not PositionalMetadataMixin._eq_(self, other):
            return False

        return self._seqs.equals(other._seqs)

    @experimental(as_of='0.4.0-dev')
    def __ne__(self, other):
        """Determine if this MSA is not equal to another.

        ``TabularMSA`` objects are not equal if their sequences, index,
        metadata, or positional metadata are not equal.

        Parameters
        ----------
        other : TabularMSA
            MSA to test for inequality against.

        Returns
        -------
        bool
            Indicates whether this MSA is not equal to `other`.

        See Also
        --------
        __eq__

        """
        return not (self == other)

    @experimental(as_of='0.4.0-dev')
    def __copy__(self):
        """Return a shallow copy of this MSA.

        Returns
        -------
        TabularMSA
            Shallow copy of this MSA. Sequence objects will be shallow-copied.

        See Also
        --------
        __deepcopy__

        """
        seqs = (copy.copy(seq) for seq in self._seqs)

        # Copying index isn't necessary because pd.Index is immutable.
        msa_copy = self.__class__(sequences=seqs, index=self.index,
                                  metadata=None,
                                  positional_metadata=None)

        msa_copy._metadata = MetadataMixin._copy_(self)
        msa_copy._positional_metadata = PositionalMetadataMixin._copy_(self)

        return msa_copy

    @experimental(as_of='0.4.0-dev')
    def __deepcopy__(self, memo):
        """Return a deep copy of this MSA.

        Returns
        -------
        TabularMSA
            Deep copy of this MSA.

        See Also
        --------
        __copy__

        """
        seqs = (copy.deepcopy(seq, memo) for seq in self._seqs)

        # Copying index isn't necessary because pd.Index is immutable.
        msa_copy = self.__class__(sequences=seqs, index=self.index,
                                  metadata=None, positional_metadata=None)

        msa_copy._metadata = MetadataMixin._deepcopy_(self, memo)
        msa_copy._positional_metadata = \
            PositionalMetadataMixin._deepcopy_(self, memo)

        return msa_copy

    @experimental(as_of='0.4.0-dev')
    def iter_positions(self, reverse=False):
        """Iterate over positions (columns) in the MSA.

        Parameters
        ----------
        reverse : bool, optional
            If ``True``, iterate over positions in reverse order.

        Yields
        ------
        Sequence
            Each position in the order they are stored in the MSA.

        See Also
        --------
        __iter__
        __reversed__
        skbio.sequence.Sequence.concat

        Notes
        -----
        Each position will be yielded as *exactly* a ``Sequence`` object,
        regardless of this MSA's ``dtype``. ``Sequence`` is used because a
        position is an artifact of multiple sequence alignment and is not a
        real biological sequence.

        Each ``Sequence`` object will have its corresponding MSA positional
        metadata stored as ``metadata``.

        Sequences will have their positional metadata concatenated using an
        outer join. See ``Sequence.concat(how='outer')`` for details.

        Examples
        --------
        Create an MSA with positional metadata:

        >>> from skbio import DNA, TabularMSA
        >>> sequences = [DNA('ACG'),
        ...              DNA('A-T')]
        >>> msa = TabularMSA(sequences,
        ...                  positional_metadata={'prob': [3, 1, 2]})

        Iterate over positions:

        >>> for position in msa.iter_positions():
        ...     position
        ...     print()
        Sequence
        -------------
        Metadata:
            'prob': 3
        Stats:
            length: 2
        -------------
        0 AA
        <BLANKLINE>
        Sequence
        -------------
        Metadata:
            'prob': 1
        Stats:
            length: 2
        -------------
        0 C-
        <BLANKLINE>
        Sequence
        -------------
        Metadata:
            'prob': 2
        Stats:
            length: 2
        -------------
        0 GT
        <BLANKLINE>

        Note that MSA positional metadata is stored as ``metadata`` on each
        ``Sequence`` object.

        Iterate over positions in reverse order:

        >>> for position in msa.iter_positions(reverse=True):
        ...     position
        ...     print('')
        Sequence
        -------------
        Metadata:
            'prob': 2
        Stats:
            length: 2
        -------------
        0 GT
        <BLANKLINE>
        Sequence
        -------------
        Metadata:
            'prob': 1
        Stats:
            length: 2
        -------------
        0 C-
        <BLANKLINE>
        Sequence
        -------------
        Metadata:
            'prob': 3
        Stats:
            length: 2
        -------------
        0 AA
        <BLANKLINE>

        """
        indices = range(self.shape.position)
        if reverse:
            indices = reversed(indices)

        return (self._get_position(index) for index in indices)

    @experimental(as_of='0.4.0-dev')
    def gap_frequencies(self, axis='sequence', relative=False):
        """Compute frequency of gap characters across an axis.

        Parameters
        ----------
        axis : {'sequence', 'position'}, optional
            Axis to compute gap character frequencies across. If 'sequence' or
            0, frequencies are computed for each position in the MSA. If
            'position' or 1, frequencies are computed for each sequence.
        relative : bool, optional
            If ``True``, return the relative frequency of gap characters
            instead of the count.

        Returns
        -------
        1D np.ndarray (int or float)
            Vector of gap character frequencies across the specified axis. Will
            have ``int`` dtype if ``relative=False`` and ``float`` dtype if
            ``relative=True``.

        Raises
        ------
        ValueError
            If `axis` is invalid.

        Notes
        -----
        If there are no positions in the MSA, ``axis='position'``, **and**
        ``relative=True``, the relative frequency of gap characters in each
        sequence will be ``np.nan``.

        Examples
        --------
        Compute frequency of gap characters for each position in the MSA (i.e.,
        *across* the sequence axis):

        >>> from skbio import DNA, TabularMSA
        >>> msa = TabularMSA([DNA('ACG'),
        ...                   DNA('A--'),
        ...                   DNA('AC.'),
        ...                   DNA('AG.')])
        >>> msa.gap_frequencies()
        array([0, 1, 3])

        Compute relative frequencies across the same axis:

        >>> msa.gap_frequencies(relative=True)
        array([ 0.  ,  0.25,  0.75])

        Compute frequency of gap characters for each sequence (i.e., *across*
        the position axis):

        >>> msa.gap_frequencies(axis='position')
        array([0, 2, 1, 1])

        """
        if self._is_sequence_axis(axis):
            seq_iterator = self.iter_positions()
            length = self.shape.sequence
        else:
            seq_iterator = self
            length = self.shape.position

        gap_freqs = []
        for seq in seq_iterator:
            # Not using Sequence.frequencies(relative=relative) because each
            # gap character's relative frequency is computed separately and
            # must be summed. This is less precise than summing the absolute
            # frequencies of gap characters and dividing by the length. Likely
            # not a big deal for typical gap characters ('-', '.') but can be
            # problematic as the number of gap characters grows (we aren't
            # guaranteed to always have two gap characters). See unit tests for
            # an example.
            freqs = seq.frequencies(chars=self.dtype.gap_chars)
            gap_freqs.append(sum(viewvalues(freqs)))

        gap_freqs = np.asarray(gap_freqs, dtype=float if relative else int)

        if relative:
            gap_freqs /= length

        return gap_freqs

    @experimental(as_of='0.4.0-dev')
    def reassign_index(self, mapping=None, minter=None):
        """Reassign index labels to sequences in this MSA.

        Parameters
        ----------
        mapping : dict-like or callable, optional
            Dictionary or callable that maps existing labels to new labels. Any
            label without a mapping will remain the same.
        minter : callable or metadata key, optional
            If provided, defines an index label for each sequence. Can either
            be a callable accepting a single argument (each sequence) or a key
            into each sequence's ``metadata`` attribute.

        Raises
        ------
        ValueError
            If `mapping` and `minter` are both provided.

        See Also
        --------
        index

        Notes
        -----
        If neither `mapping` nor `minter` are provided, default pandas labels
        will be used: integer labels ``0..(N-1)``, where ``N`` is the number of
        sequences.

        Examples
        --------
        Create a ``TabularMSA`` object with default index labels:

        >>> from skbio import DNA, TabularMSA
        >>> seqs = [DNA('ACG', metadata={'id': 'a'}),
        ...         DNA('AC-', metadata={'id': 'b'})]
        >>> msa = TabularMSA(seqs)
        >>> msa.index
        Int64Index([0, 1], dtype='int64')

        Assign new index to the MSA using each sequence's ID as a label:

        >>> msa.reassign_index(minter='id')
        >>> msa.index
        Index(['a', 'b'], dtype='object')

        Assign default index:

        >>> msa.reassign_index()
        >>> msa.index
        Int64Index([0, 1], dtype='int64')

        Alternatively, a mapping of existing labels to new labels may be passed
        via `mapping`:

        >>> msa.reassign_index(mapping={0: 'seq1', 1: 'seq2'})
        >>> msa.index
        Index(['seq1', 'seq2'], dtype='object')

        """
        if mapping is not None and minter is not None:
            raise ValueError(
                "Cannot use both `mapping` and `minter` at the same time.")
        if mapping is not None:
            self._seqs.rename(mapping, inplace=True)
        elif minter is not None:
            index = [resolve_key(seq, minter) for seq in self._seqs]

            # Cast to Index to identify tuples as a MultiIndex to match
            # pandas constructor. Just setting would make an index of tuples.
            self.index = pd.Index(index)
        else:
            self._seqs.reset_index(drop=True, inplace=True)

    @experimental(as_of='0.4.0-dev')
    def append(self, sequence, minter=None, label=None):
        """Append a sequence to the MSA without recomputing alignment.

        Parameters
        ----------
        sequence : alphabet-aware scikit-bio sequence object
            Sequence to be appended. Must match the dtype of the MSA and the
            number of positions in the MSA.
        minter : callable or metadata key, optional
            Used to create a label for the sequence being appended. If
            callable, it generates a label directly. Otherwise it's treated as
            a key into the sequence metadata. Note that `minter` cannot be
            combined with `label`.
        label : object, optional
            Index label to use for the appended sequence. Note that `label`
            cannot be combined with `minter`.

        Raises
        ------
        ValueError
            If both `minter` and `label` are provided.
        ValueError
            If neither `minter` nor `label` are provided and the MSA has a
            non-default index.
        TypeError
            If the sequence object is a type that doesn't have an alphabet.
        TypeError
            If the type of the sequence does not match the dtype of the MSA.
        ValueError
            If the length of the sequence does not match the number of
            positions in the MSA.

        See Also
        --------
        reassign_index

        Notes
        -----
        If neither `minter` nor `label` are provided and this MSA has default
        index labels, the new label will be auto-incremented.

        The MSA is not automatically re-aligned when a sequence is appended.
        Therefore, this operation is not necessarily meaningful on its own.

        Examples
        --------
        >>> from skbio import DNA, TabularMSA
        >>> msa = TabularMSA([DNA('ACGT')])
        >>> msa.append(DNA('AG-T'))
        >>> msa == TabularMSA([DNA('ACGT'), DNA('AG-T')])
        True

        Auto-incrementing index labels:

        >>> msa.index
        Int64Index([0, 1], dtype='int64')
        >>> msa.append(DNA('ACGA'))
        >>> msa.index
        Int64Index([0, 1, 2], dtype='int64')

        """
        if minter is not None and label is not None:
            raise ValueError(
                "Cannot use both `minter` and `label` at the same time.")

        if minter is None and label is None:
            if self.index.equals(pd.Index(np.arange(len(self)))):
                label = len(self)
            else:
                raise ValueError(
                    "Must provide a `minter` or `label` for this sequence.")

        if minter is not None:
            label = resolve_key(sequence, minter)

        self._assert_valid_sequence(sequence)

        self._seqs = self._seqs.append(pd.Series([sequence], index=[label]))

    def _assert_valid_sequence(self, sequence):
        msa_is_empty = not len(self)
        dtype = type(sequence)
        if msa_is_empty:
            if not issubclass(dtype, IUPACSequence):
                raise TypeError(
                    "`sequence` must be a scikit-bio sequence object "
                    "that has an alphabet, not type %r" % dtype.__name__)
        elif dtype is not self.dtype:
            raise TypeError(
                "`sequence` must match the type of any other sequences "
                "already in the MSA. Type %r does not match type %r" %
                (dtype.__name__, self.dtype.__name__))
        elif len(sequence) != self.shape.position:
            raise ValueError(
                "`sequence` length must match the number of positions in the "
                "MSA: %d != %d"
                % (len(sequence), self.shape.position))

    def sort(self, level=None, ascending=True):
        """Sort sequences by index label in-place.

        Parameters
        ----------
        level : int or object, optional
            Index level to sort on when index is a ``pd.MultiIndex``. Does
            nothing otherwise.
        ascending: bool, optional
            If ``False``, sort in descending (i.e., reverse) order.

        See Also
        --------
        index
        reassign_index
        pandas.Series.sort_index

        Notes
        -----
        This is a passthrough to ``pd.Series.sort_index`` internally.

        Examples
        --------
        Create a ``TabularMSA`` object:

        >>> from skbio import DNA, TabularMSA
        >>> seqs = [DNA('ACG', metadata={'id': 'c'}),
        ...         DNA('AC-', metadata={'id': 'b'}),
        ...         DNA('AC-', metadata={'id': 'a'})]
        >>> msa = TabularMSA(seqs, minter='id')

        Sort the sequences in alphabetical order by sequence identifier:

        >>> msa.sort()
        >>> msa == TabularMSA([DNA('AC-', metadata={'id': 'a'}),
        ...                    DNA('AC-', metadata={'id': 'b'}),
        ...                    DNA('ACG', metadata={'id': 'c'})], minter='id')
        True

        Note that since the sort is in-place, the ``TabularMSA`` object is
        modified (a new object is **not** returned).

        """
        series = self._seqs.sort_index(ascending=ascending, level=level)
        self._seqs = series

    @experimental(as_of='0.4.0-dev')
    def to_dict(self):
        """Create a ``dict`` from this ``TabularMSA``.

        Returns
        -------
        dict
            Dictionary constructed from the index labels and sequences in this
            ``TabularMSA``.

        Raises
        ------
        ValueError
            If index labels are not unique.

        See Also
        --------
        from_dict
        index
        reassign_index

        Examples
        --------
        >>> from skbio import DNA, TabularMSA
        >>> seqs = [DNA('ACGT'), DNA('A--T')]
        >>> msa = TabularMSA(seqs, index=['a', 'b'])
        >>> dictionary = msa.to_dict()
        >>> dictionary == {'a': DNA('ACGT'), 'b': DNA('A--T')}
        True

        """
        if self.index.is_unique:
            return self._seqs.to_dict()
        else:
<<<<<<< HEAD
            raise ValueError("Cannot convert to dict. Index labels are not"
                             " unique.")

    def _get_sequence(self, i):
        return self._seqs.iloc[i]

    def _get_position(self, i):
        seq = Sequence.concat([s[i] for s in self._seqs], how='outer')
        if self.has_positional_metadata():
            seq.metadata = dict(self.positional_metadata.iloc[i])
        return seq

    def _is_sequence_axis(self, axis):
        if axis == 'sequence' or axis == 0:
            return True
        elif axis == 'position' or axis == 1:
            return False
        else:
            raise ValueError(
                "`axis` must be 'sequence' (0) or 'position' (1), not %r"
                % axis)

    @overrides(PositionalMetadataMixin)
    def _positional_metadata_axis_len_(self):
        return self.shape.position
=======
            iterable = range(self.shape.position)
        for i in iterable:
            # Inner function is required to close over the current index value
            # for use in the generator. This allows us to return generators
            # without needing to evaluate anything up front.
            def position_with_captured_index_value(index=i):
                return (Sequence(seq[index]) for seq in self)
            position = position_with_captured_index_value()
            yield position

    @experimental(as_of='0.4.0-dev')
    def consensus(self):
        """Return the consensus sequence for the TabularMSA.

        Returns
        -------
        skbio.Sequence
            The consensus sequence of the `TabularMSA`. In other words, at each
            position the most common character is chosen, and those characters
            are combined to create a new sequence. The sequence will not have
            its metadata or positional metadata set; only the sequence will be
            set. The type of biological sequence that is returned will be the
            same type as the first sequence in the alignment, or ``Sequence``
            if the alignment is empty.

        Notes
        -----
        If there are two characters that are equally abundant in the sequence
        at a given position, the choice of which of those characters will be
        present at that position in the result is arbitrary.

        Examples
        --------
        >>> from skbio import TabularMSA
        >>> from skbio import DNA
        >>> sequences = [DNA('AC--', metadata={'id': "seq1"}),
        ...              DNA('AT-C', metadata={'id': "seq2"}),
        ...              DNA('TT-C', metadata={'id': "seq3"})]
        >>> msa = TabularMSA(sequences)
        >>> msa.consensus()
        DNA
        -----------------------------
        Stats:
            length: 4
            has gaps: True
            has degenerates: False
            has non-degenerates: True
            GC-content: 33.33%
        -----------------------------
        0 AT-C

        """

        if self.dtype is not None:
            constructor = self.dtype
        else:
            constructor = Sequence
        return constructor(''.join(c.most_common(1)[0][0]
                           for c in self._position_counters()))

    def _position_counters(self):
        return [Counter([str(seq) for seq in position])
                for position in self.iter_positions()]
>>>>>>> 8d3350b0
<|MERGE_RESOLUTION|>--- conflicted
+++ resolved
@@ -8,17 +8,11 @@
 
 from __future__ import absolute_import, division, print_function
 
-<<<<<<< HEAD
 import collections
 import copy
+import operator
 
 from future.builtins import range
-=======
-import operator
-
-from collections import namedtuple, Counter
-from future.builtins import zip
->>>>>>> 8d3350b0
 from future.utils import viewkeys, viewvalues
 import numpy as np
 import pandas as pd
@@ -30,7 +24,7 @@
 from skbio.util._misc import resolve_key
 
 
-_Shape = namedtuple('Shape', ['sequence', 'position'])
+_Shape = collections.namedtuple('Shape', ['sequence', 'position'])
 
 
 class TabularMSA(MetadataMixin, PositionalMetadataMixin, SkbioObject):
@@ -1007,7 +1001,6 @@
         if self.index.is_unique:
             return self._seqs.to_dict()
         else:
-<<<<<<< HEAD
             raise ValueError("Cannot convert to dict. Index labels are not"
                              " unique.")
 
@@ -1033,16 +1026,6 @@
     @overrides(PositionalMetadataMixin)
     def _positional_metadata_axis_len_(self):
         return self.shape.position
-=======
-            iterable = range(self.shape.position)
-        for i in iterable:
-            # Inner function is required to close over the current index value
-            # for use in the generator. This allows us to return generators
-            # without needing to evaluate anything up front.
-            def position_with_captured_index_value(index=i):
-                return (Sequence(seq[index]) for seq in self)
-            position = position_with_captured_index_value()
-            yield position
 
     @experimental(as_of='0.4.0-dev')
     def consensus(self):
@@ -1095,6 +1078,5 @@
                            for c in self._position_counters()))
 
     def _position_counters(self):
-        return [Counter([str(seq) for seq in position])
-                for position in self.iter_positions()]
->>>>>>> 8d3350b0
+        return [collections.Counter([str(seq) for seq in position])
+                for position in self.iter_positions()]