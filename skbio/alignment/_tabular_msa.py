# ----------------------------------------------------------------------------
# Copyright (c) 2013--, scikit-bio development team.
#
# Distributed under the terms of the Modified BSD License.
#
# The full license is in the file COPYING.txt, distributed with this software.
# ----------------------------------------------------------------------------

from __future__ import absolute_import, division, print_function

import collections
import copy

from future.builtins import range
from future.utils import viewkeys, viewvalues
import numpy as np
import pandas as pd

from skbio._base import SkbioObject, MetadataMixin, PositionalMetadataMixin
from skbio.sequence import Sequence
<<<<<<< HEAD
from skbio.sequence._iupac_sequence import IUPACSequence
from skbio.util import find_duplicates, OperationError, UniqueError
=======
>>>>>>> b6e4feef
from skbio.util._decorator import experimental, classonlymethod, overrides
from skbio.util._misc import resolve_key


_Shape = collections.namedtuple('Shape', ['sequence', 'position'])


class TabularMSA(MetadataMixin, PositionalMetadataMixin, SkbioObject):
    """Store a multiple sequence alignment in tabular (row/column) form.

    Parameters
    ----------
    sequences : iterable of alphabet-aware scikit-bio sequence objects
        Aligned sequences in the MSA. Sequences must be the same type, length,
        and have an alphabet. For example, `sequences` could be an iterable of
        ``DNA``, ``RNA``, or ``Protein`` objects.
    metadata : dict, optional
        Arbitrary metadata which applies to the entire MSA. A shallow copy of
        the ``dict`` will be made.
    positional_metadata : pd.DataFrame consumable, optional
        Arbitrary metadata which applies to each position in the MSA. Must be
        able to be passed directly to ``pd.DataFrame`` constructor. Each column
        of metadata must be the same length as the number of positions in the
        MSA. A shallow copy of the positional metadata will be made.
    minter : callable or metadata key, optional
        If provided, defines an index label for each sequence in `sequences`.
        Can either be a callable accepting a single argument (each sequence) or
        a key into each sequence's ``metadata`` attribute.
    index : pd.Index consumable, optional
        Index containing labels for `sequences`. Must be the same length as
        `sequences`. Must be able to be passed directly to ``pd.Index``
        constructor.

    Raises
    ------
    ValueError
        If `minter` and `index` are both provided.
    ValueError
        If `index` is not the same length as `sequences`.

    See Also
    --------
    skbio.sequence.DNA
    skbio.sequence.RNA
    skbio.sequence.Protein
    pandas.DataFrame
    pandas.Index

    Notes
    -----
    If `minter` or `index` are not provided, default pandas labels will be
    used: integer labels ``0..(N-1)``, where ``N`` is the number of sequences.

    """

    @property
    @experimental(as_of='0.4.0-dev')
    def dtype(self):
        """Data type of the stored sequences.

        Notes
        -----
        This property is not writeable.

        Examples
        --------
        >>> from skbio import DNA, TabularMSA
        >>> msa = TabularMSA([DNA('ACG'), DNA('AC-')])
        >>> msa.dtype
        <class 'skbio.sequence._dna.DNA'>
        >>> msa.dtype is DNA
        True

        """
        return type(self._get_sequence(0)) if len(self) > 0 else None

    @property
    @experimental(as_of='0.4.0-dev')
    def shape(self):
        """Number of sequences (rows) and positions (columns).

        Notes
        -----
        This property is not writeable.

        Examples
        --------
        >>> from skbio import DNA, TabularMSA

        Create a ``TabularMSA`` object with 2 sequences and 3 positions:

        >>> msa = TabularMSA([DNA('ACG'), DNA('AC-')])
        >>> msa.shape
        Shape(sequence=2, position=3)
        >>> msa.shape == (2, 3)
        True

        Dimensions can be accessed by index or by name:

        >>> msa.shape[0]
        2
        >>> msa.shape.sequence
        2
        >>> msa.shape[1]
        3
        >>> msa.shape.position
        3

        """
        sequence_count = len(self)

        if sequence_count > 0:
            position_count = len(self._get_sequence(0))
        else:
            position_count = 0

        return _Shape(sequence=sequence_count, position=position_count)

    @property
    @experimental(as_of='0.4.0-dev')
    def index(self):
        """Index containing labels along the sequence axis.

        Returns
        -------
        pd.Index
            Index containing sequence labels.

        See Also
        --------
        reassign_index

        Notes
        -----
        This property can be set and deleted. Deleting the index will reset the
        index to the ``TabularMSA`` constructor's default.

        Examples
        --------
        Create a ``TabularMSA`` object with sequences labeled by sequence
        identifier:

        >>> from skbio import DNA, TabularMSA
        >>> seqs = [DNA('ACG', metadata={'id': 'a'}),
        ...         DNA('AC-', metadata={'id': 'b'})]
        >>> msa = TabularMSA(seqs, minter='id')

        Retrieve index:

        >>> msa.index
        Index(['a', 'b'], dtype='object')

        Set index:

        >>> msa.index = ['seq1', 'seq2']
        >>> msa.index
        Index(['seq1', 'seq2'], dtype='object')

        Delete index:

        >>> del msa.index
        >>> msa.index
        Int64Index([0, 1], dtype='int64')

        """
        return self._seqs.index

    @index.setter
    def index(self, index):
        self._seqs.index = index

    @index.deleter
    def index(self):
        self.reassign_index()

    @classonlymethod
    @experimental(as_of="0.4.0-dev")
    def from_dict(cls, dictionary):
        """Create a ``TabularMSA`` from a ``dict``.

        Parameters
        ----------
        dictionary : dict
            Dictionary mapping keys to alphabet-aware scikit-bio sequence
            objects. The ``TabularMSA`` object will have its index labels set
            to the keys in the dictionary.

        Returns
        -------
        TabularMSA
            ``TabularMSA`` object constructed from the keys and sequences in
            `dictionary`.

        See Also
        --------
        to_dict
        sort

        Notes
        -----
        The order of sequences and index labels in the resulting ``TabularMSA``
        object is arbitrary. Use ``TabularMSA.sort`` to set a different order.

        Examples
        --------
        >>> from skbio import DNA, TabularMSA
        >>> seqs = {'a': DNA('ACGT'), 'b': DNA('A--T')}
        >>> msa = TabularMSA.from_dict(seqs)

        """
        # Python 2 and 3 guarantee same order of iteration as long as no
        # modifications are made to the dictionary between calls:
        #     https://docs.python.org/2/library/stdtypes.html#dict.items
        #     https://docs.python.org/3/library/stdtypes.html#
        #         dictionary-view-objects
        return cls(viewvalues(dictionary), index=viewkeys(dictionary))

    @experimental(as_of='0.4.0-dev')
    def __init__(self, sequences, metadata=None, positional_metadata=None,
                 minter=None, index=None):
        # TODO: optimize this to not append Series for each sequence.
        self._seqs = pd.Series([])
        for sequence in sequences:
            self.append(sequence)

        if minter is not None and index is not None:
            raise ValueError(
                "Cannot use both `minter` and `index` at the same time.")
        if minter is not None:
            self.reassign_index(minter=minter)
        elif index is not None:
            # Cast to Index to identify tuples as a MultiIndex to match
            # pandas constructor. Just setting would make an index of tuples.
            if not isinstance(index, pd.Index):
                index = pd.Index(index)
            self.index = index

        MetadataMixin._init_(self, metadata=metadata)
        PositionalMetadataMixin._init_(
            self, positional_metadata=positional_metadata)

    @experimental(as_of='0.4.0-dev')
    def __bool__(self):
        """Boolean indicating whether the MSA is empty or not.

        Returns
        -------
        bool
            ``False`` if there are no sequences, OR if there are no positions
            (i.e., all sequences are empty). ``True`` otherwise.

        Examples
        --------
        >>> from skbio import DNA, TabularMSA

        MSA with sequences and positions:

        >>> msa = TabularMSA([DNA('ACG'), DNA('AC-')])
        >>> bool(msa)
        True

        No sequences:

        >>> msa = TabularMSA([])
        >>> bool(msa)
        False

        No positions:

        >>> msa = TabularMSA([DNA(''), DNA('')])
        >>> bool(msa)
        False

        """
        # It is impossible to have 0 sequences and >0 positions.
        return self.shape.position > 0

    # Python 2 compatibility.
    __nonzero__ = __bool__

    @experimental(as_of='0.4.0-dev')
    def __contains__(self, label):
        """Determine if an index label is in this MSA.

        Parameters
        ----------
        label : hashable
            Label to search for in this MSA.

        Returns
        -------
        bool
            Indicates whether `label` is in this MSA.

        Examples
        --------
        >>> from skbio import DNA, TabularMSA
        >>> msa = TabularMSA([DNA('ACG'), DNA('AC-')], index=['l1', 'l2'])
        >>> 'l1' in msa
        True
        >>> 'l2' in msa
        True
        >>> 'l3' in msa
        False

        """
        return label in self.index

    @experimental(as_of='0.4.0-dev')
    def __len__(self):
        """Number of sequences in the MSA.

        Returns
        -------
        int
            Number of sequences in the MSA (i.e., size of the 1st dimension).

        Notes
        -----
        This is equivalent to ``msa.shape[0]``.

        Examples
        --------
        >>> from skbio import DNA, TabularMSA
        >>> msa = TabularMSA([DNA('ACG'), DNA('AC-')])
        >>> len(msa)
        2
        >>> msa = TabularMSA([])
        >>> len(msa)
        0
        """
        return len(self._seqs)

    @experimental(as_of='0.4.0-dev')
    def __iter__(self):
        """Iterate over sequences in the MSA.

        Yields
        ------
        alphabet-aware scikit-bio sequence object
            Each sequence in the order they are stored in the MSA.

        Examples
        --------
        >>> from skbio import DNA, TabularMSA
        >>> msa = TabularMSA([DNA('ACG'), DNA('AC-')])
        >>> for seq in msa:
        ...     str(seq)
        'ACG'
        'AC-'

        """
        return iter(self._seqs)

    @experimental(as_of='0.4.0-dev')
    def __reversed__(self):
        """Iterate in reverse order over sequences in the MSA.

        Yields
        ------
        alphabet-aware scikit-bio sequence object
            Each sequence in reverse order from how they are stored in the MSA.

        Examples
        --------
        >>> from skbio import DNA, TabularMSA
        >>> msa = TabularMSA([DNA('ACG'), DNA('AC-')])
        >>> for seq in reversed(msa):
        ...     str(seq)
        'AC-'
        'ACG'

        """
        return reversed(self._seqs)

    @experimental(as_of='0.4.0-dev')
    def __str__(self):
        # TODO implement me!
        return super(TabularMSA, self).__str__()

    @experimental(as_of='0.4.0-dev')
    def __eq__(self, other):
        """Determine if this MSA is equal to another.

        ``TabularMSA`` objects are equal if their sequences, index, metadata,
        and positional metadata are equal.

        Parameters
        ----------
        other : TabularMSA
            MSA to test for equality against.

        Returns
        -------
        bool
            Indicates whether this MSA is equal to `other`.

        Examples
        --------
        >>> from skbio import DNA, RNA, TabularMSA
        >>> msa = TabularMSA([DNA('ACG'), DNA('AC-')])
        >>> msa == msa
        True

        MSAs with different sequence characters are not equal:

        >>> msa == TabularMSA([DNA('ACG'), DNA('--G')])
        False

        MSAs with different types of sequences (different ``dtype``) are not
        equal:

        >>> msa == TabularMSA([RNA('ACG'), RNA('AC-')])
        False

        MSAs with different sequence metadata are not equal:

        >>> msa == TabularMSA([DNA('ACG', metadata={'id': 'a'}), DNA('AC-')])
        False

        MSAs with different index labels are not equal:

        >>> msa == TabularMSA([DNA('ACG'), DNA('AC-')], minter=str)
        False

        MSAs with different metadata are not equal:

        >>> msa == TabularMSA([DNA('ACG'), DNA('AC-')],
        ...                   metadata={'id': 'msa-id'})
        False

        MSAs with different positional metadata are not equal:

        >>> msa == TabularMSA([DNA('ACG'), DNA('AC-')],
        ...                   positional_metadata={'prob': [3, 2, 1]})
        False

        """
        if not isinstance(other, TabularMSA):
            return False

        if not MetadataMixin._eq_(self, other):
            return False

        if not PositionalMetadataMixin._eq_(self, other):
            return False

        return self._seqs.equals(other._seqs)

    @experimental(as_of='0.4.0-dev')
    def __ne__(self, other):
        """Determine if this MSA is not equal to another.

        ``TabularMSA`` objects are not equal if their sequences, index,
        metadata, or positional metadata are not equal.

        Parameters
        ----------
        other : TabularMSA
            MSA to test for inequality against.

        Returns
        -------
        bool
            Indicates whether this MSA is not equal to `other`.

        See Also
        --------
        __eq__

        """
        return not (self == other)

    @experimental(as_of='0.4.0-dev')
<<<<<<< HEAD
    def iter_positions(self, reverse=False):
        """Generator of MSA positions (i.e., columns)

        Returns
        -------
        GeneratorType
            Generator of `Sequence` instances representing positional columns
            in the `TabularMSA` (effectively the transpose of the MSA).

        See Also
        --------
        iter

        Notes
        -----
        The `Sequence` instances returned do not represent biological
        sequences. Each one is a generic sequence representing a column
        created from a position in the MSA.

        Examples
        --------
        >>> from skbio import DNA, TabularMSA
        >>> sequences = [DNA('ACGT'),
        ...              DNA('TGCA')]
        >>> msa = TabularMSA(sequences)
        >>> for position in msa.iter_positions():
        ...     position
        ...     print('')
        Sequence
        -------------
        Stats:
            length: 2
        -------------
        0 AT
        <BLANKLINE>
        Sequence
        -------------
        Stats:
            length: 2
        -------------
        0 CG
        <BLANKLINE>
        Sequence
        -------------
        Stats:
            length: 2
        -------------
        0 GC
        <BLANKLINE>
        Sequence
        -------------
        Stats:
            length: 2
        -------------
        0 TA
        <BLANKLINE>
        >>> for position in msa.iter_positions(reverse=True):
        ...     position
        ...     print('')
        Sequence
        -------------
        Stats:
            length: 2
        -------------
        0 TA
        <BLANKLINE>
        Sequence
        -------------
        Stats:
            length: 2
        -------------
        0 GC
        <BLANKLINE>
        Sequence
        -------------
        Stats:
            length: 2
        -------------
        0 CG
        <BLANKLINE>
        Sequence
        -------------
        Stats:
            length: 2
        -------------
        0 AT
        <BLANKLINE>
        """
        if reverse:
            indices = reversed(range(self.shape.position))
        else:
            indices = range(self.shape.position)
        for index in indices:
            column = np.array([seq[index].values for seq in self])
            position = Sequence(column)
            yield position
=======
    def __copy__(self):
        """Return a shallow copy of this MSA.

        Returns
        -------
        TabularMSA
            Shallow copy of this MSA. Sequence objects will be shallow-copied.

        See Also
        --------
        __deepcopy__

        """
        seqs = (copy.copy(seq) for seq in self._seqs)

        # Copying index isn't necessary because pd.Index is immutable.
        msa_copy = self.__class__(sequences=seqs, index=self.index,
                                  metadata=None,
                                  positional_metadata=None)

        msa_copy._metadata = MetadataMixin._copy_(self)
        msa_copy._positional_metadata = PositionalMetadataMixin._copy_(self)

        return msa_copy

    @experimental(as_of='0.4.0-dev')
    def __deepcopy__(self, memo):
        """Return a deep copy of this MSA.

        Returns
        -------
        TabularMSA
            Deep copy of this MSA.

        See Also
        --------
        __copy__

        """
        seqs = (copy.deepcopy(seq, memo) for seq in self._seqs)

        # Copying index isn't necessary because pd.Index is immutable.
        msa_copy = self.__class__(sequences=seqs, index=self.index,
                                  metadata=None, positional_metadata=None)

        msa_copy._metadata = MetadataMixin._deepcopy_(self, memo)
        msa_copy._positional_metadata = \
            PositionalMetadataMixin._deepcopy_(self, memo)

        return msa_copy
>>>>>>> b6e4feef

    @experimental(as_of='0.4.0-dev')
    def gap_frequencies(self, axis='sequence', relative=False):
        """Compute frequency of gap characters across an axis.

        Parameters
        ----------
        axis : {'sequence', 'position'}, optional
            Axis to compute gap character frequencies across. If 'sequence' or
            0, frequencies are computed for each position in the MSA. If
            'position' or 1, frequencies are computed for each sequence.
        relative : bool, optional
            If ``True``, return the relative frequency of gap characters
            instead of the count.

        Returns
        -------
        1D np.ndarray (int or float)
            Vector of gap character frequencies across the specified axis. Will
            have ``int`` dtype if ``relative=False`` and ``float`` dtype if
            ``relative=True``.

        Raises
        ------
        ValueError
            If `axis` is invalid.

        Notes
        -----
        If there are no positions in the MSA, ``axis='position'``, **and**
        ``relative=True``, the relative frequency of gap characters in each
        sequence will be ``np.nan``.

        Examples
        --------
        Compute frequency of gap characters for each position in the MSA (i.e.,
        *across* the sequence axis):

        >>> from skbio import DNA, TabularMSA
        >>> msa = TabularMSA([DNA('ACG'),
        ...                   DNA('A--'),
        ...                   DNA('AC.'),
        ...                   DNA('AG.')])
        >>> msa.gap_frequencies()
        array([0, 1, 3])

        Compute relative frequencies across the same axis:

        >>> msa.gap_frequencies(relative=True)
        array([ 0.  ,  0.25,  0.75])

        Compute frequency of gap characters for each sequence (i.e., *across*
        the position axis):

        >>> msa.gap_frequencies(axis='position')
        array([0, 2, 1, 1])

        """
        if self._is_sequence_axis(axis):
            # TODO: use TabularMSA.iter_positions when it is implemented
            # (#1100).
            seq_iterator = (self._get_position(i)
                            for i in range(self.shape.position))
            length = self.shape.sequence
        else:
            seq_iterator = self
            length = self.shape.position

        gap_freqs = []
        for seq in seq_iterator:
            # Not using Sequence.frequencies(relative=relative) because each
            # gap character's relative frequency is computed separately and
            # must be summed. This is less precise than summing the absolute
            # frequencies of gap characters and dividing by the length. Likely
            # not a big deal for typical gap characters ('-', '.') but can be
            # problematic as the number of gap characters grows (we aren't
            # guaranteed to always have two gap characters). See unit tests for
            # an example.
            freqs = seq.frequencies(chars=self.dtype.gap_chars)
            gap_freqs.append(sum(viewvalues(freqs)))

        gap_freqs = np.asarray(gap_freqs, dtype=float if relative else int)

        if relative:
            gap_freqs /= length

        return gap_freqs

    @experimental(as_of='0.4.0-dev')
    def reassign_index(self, mapping=None, minter=None):
        """Reassign index labels to sequences in this MSA.

        Parameters
        ----------
        mapping : dict-like or callable, optional
            Dictionary or callable that maps existing labels to new labels. Any
            label without a mapping will remain the same.
        minter : callable or metadata key, optional
            If provided, defines an index label for each sequence. Can either
            be a callable accepting a single argument (each sequence) or a key
            into each sequence's ``metadata`` attribute.

        Raises
        ------
        ValueError
            If `mapping` and `minter` are both provided.

        See Also
        --------
        index

        Notes
        -----
        If neither `mapping` nor `minter` are provided, default pandas labels
        will be used: integer labels ``0..(N-1)``, where ``N`` is the number of
        sequences.

        Examples
        --------
        Create a ``TabularMSA`` object with default index labels:

        >>> from skbio import DNA, TabularMSA
        >>> seqs = [DNA('ACG', metadata={'id': 'a'}),
        ...         DNA('AC-', metadata={'id': 'b'})]
        >>> msa = TabularMSA(seqs)
        >>> msa.index
        Int64Index([0, 1], dtype='int64')

        Assign new index to the MSA using each sequence's ID as a label:

        >>> msa.reassign_index(minter='id')
        >>> msa.index
        Index(['a', 'b'], dtype='object')

        Assign default index:

        >>> msa.reassign_index()
        >>> msa.index
        Int64Index([0, 1], dtype='int64')

        Alternatively, a mapping of existing labels to new labels may be passed
        via `mapping`:

        >>> msa.reassign_index(mapping={0: 'seq1', 1: 'seq2'})
        >>> msa.index
        Index(['seq1', 'seq2'], dtype='object')

        """
        if mapping is not None and minter is not None:
            raise ValueError(
                "Cannot use both `mapping` and `minter` at the same time.")
        if mapping is not None:
            self._seqs.rename(mapping, inplace=True)
        elif minter is not None:
            index = [resolve_key(seq, minter) for seq in self._seqs]

            # Cast to Index to identify tuples as a MultiIndex to match
            # pandas constructor. Just setting would make an index of tuples.
            self.index = pd.Index(index)
        else:
            self._seqs.reset_index(drop=True, inplace=True)

    @experimental(as_of='0.4.0-dev')
    def append(self, sequence, minter=None, label=None):
        """Append a sequence to the MSA without recomputing alignment.

        Parameters
        ----------
        sequence : alphabet-aware scikit-bio sequence object
            Sequence to be appended. Must match the dtype of the MSA and the
            number of positions in the MSA.
        minter : callable or metadata key, optional
            Used to create a label for the sequence being appended. If
            callable, it generates a label directly. Otherwise it's treated as
            a key into the sequence metadata. Note that `minter` cannot be
            combined with `label`.
        label : object, optional
            Index label to use for the appended sequence. Note that `label`
            cannot be combined with `minter`.

        Raises
        ------
        ValueError
            If both `minter` and `label` are provided.
        ValueError
            If neither `minter` nor `label` are provided and the MSA has a
            non-default index.
        TypeError
            If the sequence object is a type that doesn't have an alphabet.
        TypeError
            If the type of the sequence does not match the dtype of the MSA.
        ValueError
            If the length of the sequence does not match the number of
            positions in the MSA.

        See Also
        --------
        reassign_index

        Notes
        -----
        If neither `minter` nor `label` are provided and this MSA has default
        index labels, the new label will be auto-incremented.

        The MSA is not automatically re-aligned when a sequence is appended.
        Therefore, this operation is not necessarily meaningful on its own.

        Examples
        --------
        >>> from skbio import DNA, TabularMSA
        >>> msa = TabularMSA([DNA('ACGT')])
        >>> msa.append(DNA('AG-T'))
        >>> msa == TabularMSA([DNA('ACGT'), DNA('AG-T')])
        True

        Auto-incrementing index labels:

        >>> msa.index
        Int64Index([0, 1], dtype='int64')
        >>> msa.append(DNA('ACGA'))
        >>> msa.index
        Int64Index([0, 1, 2], dtype='int64')

        """
        if minter is not None and label is not None:
            raise ValueError(
                "Cannot use both `minter` and `label` at the same time.")

        if minter is None and label is None:
            if self.index.equals(pd.Index(np.arange(len(self)))):
                label = len(self)
            else:
                raise ValueError(
                    "Must provide a `minter` or `label` for this sequence.")

        if minter is not None:
            label = resolve_key(sequence, minter)

        self._assert_valid_sequence(sequence)

        self._seqs = self._seqs.append(pd.Series([sequence], index=[label]))

    def _assert_valid_sequence(self, sequence):
        msa_is_empty = not len(self)
        dtype = type(sequence)
        if msa_is_empty:
            if not issubclass(dtype, IUPACSequence):
                raise TypeError(
                    "`sequence` must be a scikit-bio sequence object "
                    "that has an alphabet, not type %r" % dtype.__name__)
        elif dtype is not self.dtype:
            raise TypeError(
                "`sequence` must match the type of any other sequences "
                "already in the MSA. Type %r does not match type %r" %
                (dtype.__name__, self.dtype.__name__))
        elif len(sequence) != self.shape.position:
            raise ValueError(
                "`sequence` length must match the number of positions in the "
                "MSA: %d != %d"
                % (len(sequence), self.shape.position))

    def sort(self, level=None, ascending=True):
        """Sort sequences by index label in-place.

        Parameters
        ----------
        level : int or object, optional
            Index level to sort on when index is a ``pd.MultiIndex``. Does
            nothing otherwise.
        ascending: bool, optional
            If ``False``, sort in descending (i.e., reverse) order.

        See Also
        --------
        index
        reassign_index
        pandas.Series.sort_index

        Notes
        -----
        This is a passthrough to ``pd.Series.sort_index`` internally.

        Examples
        --------
        Create a ``TabularMSA`` object:

        >>> from skbio import DNA, TabularMSA
        >>> seqs = [DNA('ACG', metadata={'id': 'c'}),
        ...         DNA('AC-', metadata={'id': 'b'}),
        ...         DNA('AC-', metadata={'id': 'a'})]
        >>> msa = TabularMSA(seqs, minter='id')

        Sort the sequences in alphabetical order by sequence identifier:

        >>> msa.sort()
        >>> msa == TabularMSA([DNA('AC-', metadata={'id': 'a'}),
        ...                    DNA('AC-', metadata={'id': 'b'}),
        ...                    DNA('ACG', metadata={'id': 'c'})], minter='id')
        True

        Note that since the sort is in-place, the ``TabularMSA`` object is
        modified (a new object is **not** returned).

        """
        series = self._seqs.sort_index(ascending=ascending, level=level)
        self._seqs = series

    @experimental(as_of='0.4.0-dev')
    def to_dict(self):
        """Create a ``dict`` from this ``TabularMSA``.

        Returns
        -------
        dict
            Dictionary constructed from the index labels and sequences in this
            ``TabularMSA``.

        Raises
        ------
        ValueError
            If index labels are not unique.

        See Also
        --------
        from_dict
        index
        reassign_index

        Examples
        --------
        >>> from skbio import DNA, TabularMSA
        >>> seqs = [DNA('ACGT'), DNA('A--T')]
        >>> msa = TabularMSA(seqs, index=['a', 'b'])
        >>> dictionary = msa.to_dict()
        >>> dictionary == {'a': DNA('ACGT'), 'b': DNA('A--T')}
        True

        """
        if self.index.is_unique:
            return self._seqs.to_dict()
        else:
            raise ValueError("Cannot convert to dict. Index labels are not"
                             " unique.")

    def _get_sequence(self, i):
        return self._seqs.iloc[i]

    def _get_position(self, i):
        seq = Sequence.concat([s[i] for s in self._seqs], how='outer')
        if self.has_positional_metadata():
            seq.metadata = dict(self.positional_metadata.iloc[i])
        return seq

    def _is_sequence_axis(self, axis):
        if axis == 'sequence' or axis == 0:
            return True
        elif axis == 'position' or axis == 1:
            return False
        else:
            raise ValueError(
                "`axis` must be 'sequence' (0) or 'position' (1), not %r"
                % axis)

    @overrides(PositionalMetadataMixin)
    def _positional_metadata_axis_len_(self):
        return self.shape.position<|MERGE_RESOLUTION|>--- conflicted
+++ resolved
@@ -18,11 +18,7 @@
 
 from skbio._base import SkbioObject, MetadataMixin, PositionalMetadataMixin
 from skbio.sequence import Sequence
-<<<<<<< HEAD
 from skbio.sequence._iupac_sequence import IUPACSequence
-from skbio.util import find_duplicates, OperationError, UniqueError
-=======
->>>>>>> b6e4feef
 from skbio.util._decorator import experimental, classonlymethod, overrides
 from skbio.util._misc import resolve_key
 
@@ -497,7 +493,6 @@
         return not (self == other)
 
     @experimental(as_of='0.4.0-dev')
-<<<<<<< HEAD
     def iter_positions(self, reverse=False):
         """Generator of MSA positions (i.e., columns)
 
@@ -594,7 +589,7 @@
             column = np.array([seq[index].values for seq in self])
             position = Sequence(column)
             yield position
-=======
+
     def __copy__(self):
         """Return a shallow copy of this MSA.
 
@@ -645,7 +640,6 @@
             PositionalMetadataMixin._deepcopy_(self, memo)
 
         return msa_copy
->>>>>>> b6e4feef
 
     @experimental(as_of='0.4.0-dev')
     def gap_frequencies(self, axis='sequence', relative=False):
