--- conflicted
+++ resolved
@@ -178,14 +178,9 @@
     return x.T.dot(y) / x.shape[0]
 
 
-<<<<<<< HEAD
+@experimental(as_of="0.4.0")
 def e_matrix(distance_matrix):
     """Compute E matrix from a distance matrix.
-=======
-@experimental(as_of="0.4.0")
-def assert_ordination_results_equal(left, right):
-    """Assert that ordination results objects are equal.
->>>>>>> 4635ee48
 
     Squares and divides by -2 the input elementwise. Eq. 9.20 in
     Legendre & Legendre 1998."""
