# ----------------------------------------------------------------------------
# Copyright (c) 2013--, scikit-bio development team.
#
# Distributed under the terms of the Modified BSD License.
#
# The full license is in the file COPYING.txt, distributed with this software.
# ----------------------------------------------------------------------------

from __future__ import absolute_import, division, print_function

import warnings

import numpy as np
import numpy.testing as npt
from scipy.spatial.distance import pdist

<<<<<<< HEAD
from skbio import DistanceMatrix, OrdinationResults
from skbio.stats.ordination import CA, rda, CCA, PCoA, corr, mean_and_std
from skbio.util import get_data_path, assert_ordination_results_equal
import pandas as pd

def normalize_signs(arr1, arr2):
    """Change column signs so that "column" and "-column" compare equal.

    This is needed because results of eigenproblmes can have signs
    flipped, but they're still right.

    Notes
    =====

    This function tries hard to make sure that, if you find "column"
    and "-column" almost equal, calling a function like np.allclose to
    compare them after calling `normalize_signs` succeeds.

    To do so, it distinguishes two cases for every column:

    - It can be all almost equal to 0 (this includes a column of
      zeros).
    - Otherwise, it has a value that isn't close to 0.

    In the first case, no sign needs to be flipped. I.e., for
    |epsilon| small, np.allclose(-epsilon, 0) is true if and only if
    np.allclose(epsilon, 0) is.

    In the second case, the function finds the number in the column
    whose absolute value is largest. Then, it compares its sign with
    the number found in the same index, but in the other array, and
    flips the sign of the column as needed.
    """
    # Let's convert everyting to floating point numbers (it's
    # reasonable to assume that eigenvectors will already be floating
    # point numbers). This is necessary because np.array(1) /
    # np.array(0) != np.array(1.) / np.array(0.)
    arr1 = np.asarray(arr1, dtype=np.float64)
    arr2 = np.asarray(arr2, dtype=np.float64)

    if arr1.shape != arr2.shape:
        raise ValueError(
            "Arrays must have the same shape ({0} vs {1}).".format(arr1.shape,
                                                                   arr2.shape)
            )

    # To avoid issues around zero, we'll compare signs of the values
    # with highest absolute value
    max_idx = np.abs(arr1).argmax(axis=0)
    max_arr1 = arr1[max_idx, range(arr1.shape[1])]
    max_arr2 = arr2[max_idx, range(arr2.shape[1])]

    sign_arr1 = np.sign(max_arr1)
    sign_arr2 = np.sign(max_arr2)

    # Store current warnings, and ignore division by zero (like 1. /
    # 0.) and invalid operations (like 0. / 0.)
    wrn = np.seterr(invalid='ignore', divide='ignore')
    differences = sign_arr1 / sign_arr2
    # The values in `differences` can be:
    #    1 -> equal signs
    #   -1 -> diff signs
    #   Or nan (0/0), inf (nonzero/0), 0 (0/nonzero)
    np.seterr(**wrn)

    # Now let's deal with cases where `differences != \pm 1`
    special_cases = (~np.isfinite(differences)) | (differences == 0)
    # In any of these cases, the sign of the column doesn't matter, so
    # let's just keep it
    differences[special_cases] = 1

    return arr1 * differences, arr2
=======
from skbio import OrdinationResults
from skbio.stats.distance import DistanceMatrix, DissimilarityMatrixError
from skbio.stats.ordination import (
    CA, RDA, CCA, pcoa, corr, mean_and_std, e_matrix, f_matrix)
from skbio.util import get_data_path, assert_ordination_results_equal
>>>>>>> 4875060c


def chi_square_distance(data_table, between_rows=True):
    """Computes the chi-square distance between two rows or columns of input.

    It is a measure that has no upper limit, and it excludes double-zeros.

    Parameters
    ----------
    data_table : 2D array_like
        An array_like object of shape (n, p). The input must be a
        frequency table (so that the sum of all cells equals 1, and
        all values are non-negative).
    between_rows : bool (defaults to True)
        Indicates whether distance is computed between rows (default)
        or columns.

    Returns
    -------
    Y : ndarray
        Returns a condensed distance matrix. For each i and j (where
        i<j<n), the chi square distance between u=X[i] and v=X[j] is
        computed and stored in `Y[(n choose 2) - (n - i choose 2) + (j
        - i - 1)]`.

    See Also
    --------
    scipy.spatial.distance.squareform

    References
    ----------
    This coefficient appears in Legendre and Legendre (1998) as
    formula 7.54 (as D_{16}). Another source is
    http://www.springerreference.com/docs/html/chapterdbid/60817.html
    """
    data_table = np.asarray(data_table, dtype=np.float64)
    if not np.allclose(data_table.sum(), 1):
        raise ValueError("Input is not a frequency table: if it is an"
                         " abundance table you could scale it as"
                         " `data_table / data_table.sum()`.")
    if np.any(data_table < 0):
        raise ValueError("A frequency table can't have negative values.")

    # The distances are always computed between the rows of F
    F = data_table if between_rows else data_table.T

    row_sums = F.sum(axis=1, keepdims=True)
    column_sums = F.sum(axis=0)
    scaled_F = F / (row_sums * np.sqrt(column_sums))

    return pdist(scaled_F, 'euclidean')


class TestChiSquareDistance(object):
    def test_errors(self):
        a = np.array([[-0.5, 0],
                      [1, 0.5]])
        with npt.assert_raises(ValueError):
            chi_square_distance(a)
        b = np.array([[0.5, 0],
                      [0.5, 0.1]])
        with npt.assert_raises(ValueError):
            chi_square_distance(b)

    def test_results(self):
        """Some random numbers."""
        a = np.array([[0.02808988764,  0.056179775281,  0.084269662921,
                       0.140449438202],
                      [0.01404494382,  0.196629213483,  0.109550561798,
                       0.033707865169],
                      [0.02808988764,  0.112359550562,  0.056179775281,
                       0.140449438202]])
        dist = chi_square_distance(a)
        expected = [0.91413919964333856,
                    0.33651110106124049,
                    0.75656884966269089]
        npt.assert_almost_equal(dist, expected)

    def test_results2(self):
        """A tiny example from Legendre & Legendre 1998, p. 285."""
        a = np.array([[0, 1, 1],
                      [1, 0, 0],
                      [0, 4, 4]])
        dist = chi_square_distance(a / a.sum())
        # Note L&L used a terrible calculator because they got a wrong
        # number (says it's 3.477) :(
        expected = [3.4785054261852175, 0, 3.4785054261852175]
        npt.assert_almost_equal(dist, expected)


class TestUtils(object):
    def setup(self):
        self.x = np.array([[1, 2, 3], [4, 5, 6]])
        self.y = np.array([[1, 2, 3], [4, 5, 6], [7, 8, 9]])

    def test_mean_and_std_no_mean_no_std(self):
        with npt.assert_raises(ValueError):
            mean_and_std(self.x, with_mean=False, with_std=False)

    def test_corr_shape_mismatch(self):
        with npt.assert_raises(ValueError):
            corr(self.x, self.y)


class TestCAResults(object):
    def setup(self):
        """Data from table 9.11 in Legendre & Legendre 1998."""
        self.X = np.loadtxt(get_data_path('L&L_CA_data'))
        self.ordination = CA(self.X, ['Site1', 'Site2', 'Site3'],
                             ['Species1', 'Species2', 'Species3'])

    def test_scaling2(self):
        scores = self.ordination.scores(scaling=2)
        # p. 460 L&L 1998
        F_hat = np.array([[0.40887, -0.06955],
                          [-0.11539,  0.29977],
                          [-0.30997, -0.18739]])
        npt.assert_almost_equal(*normalize_signs(F_hat, scores.species),
                                decimal=5)
        V_hat = np.array([[-0.84896, -0.88276],
                          [-0.22046,  1.34482],
                          [1.66697, -0.47032]])
        npt.assert_almost_equal(*normalize_signs(V_hat, scores.site),
                                decimal=5)

    def test_scaling1(self):
        scores = self.ordination.scores(scaling=1)
        # p. 458
        V = np.array([[1.31871, -0.34374],
                      [-0.37215,  1.48150],
                      [-0.99972, -0.92612]])
        npt.assert_almost_equal(*normalize_signs(V, scores.species), decimal=5)
        F = np.array([[-0.26322, -0.17862],
                      [-0.06835,  0.27211],
                      [0.51685, -0.09517]])
        npt.assert_almost_equal(*normalize_signs(F, scores.site), decimal=5)

    def test_maintain_chi_square_distance_scaling1(self):
        """In scaling 1, chi^2 distance among rows (sites) is equal to
        euclidean distance between them in transformed space."""
        frequencies = self.X / self.X.sum()
        chi2_distances = chi_square_distance(frequencies)
        transformed_sites = self.ordination.scores(1).site
        euclidean_distances = pdist(transformed_sites, 'euclidean')
        npt.assert_almost_equal(chi2_distances, euclidean_distances)

    def test_maintain_chi_square_distance_scaling2(self):
        """In scaling 2, chi^2 distance among columns (species) is
        equal to euclidean distance between them in transformed space."""
        frequencies = self.X / self.X.sum()
        chi2_distances = chi_square_distance(frequencies, between_rows=False)
        transformed_species = self.ordination.scores(2).species
        euclidean_distances = pdist(transformed_species, 'euclidean')
        npt.assert_almost_equal(chi2_distances, euclidean_distances)


class TestCAErrors(object):
    def test_negative(self):
        X = np.array([[1, 2], [-0.1, -2]])
        with npt.assert_raises(ValueError):
            CA(X, None, None)


class TestRDAErrors(object):
    def test_shape(self):
        for n, p, n_, m in [(3, 4, 2, 1), (3, 4, 3, 10)]:
            Y = np.random.randn(n, p)
            X = np.random.randn(n_, m)
            yield npt.assert_raises, ValueError, rda, Y, X, None, None


class TestRDAResults(object):
    # STATUS: L&L only shows results with scaling 1, and they agree
    # with vegan's (module multiplying by a constant). I can also
    # compute scaling 2, agreeing with vegan, but there are no written
    # results in L&L.
    def setup(self):
        """Data from table 11.3 in Legendre & Legendre 1998."""
        sample_ids = ['Site0', 'Site1', 'Site2', 'Site3', 'Site4',
                      'Site5', 'Site6', 'Site7', 'Site8', 'Site9']
        features_ids = ['Species0', 'Species1', 'Species2', 'Species3',
                       'Species4', 'Species5']

        self.Y = pd.DataFrame(np.loadtxt(get_data_path('example2_Y')),
                              index=sample_ids,columns=features_ids)
        self.X = pd.DataFrame(np.loadtxt(get_data_path('example2_X')),
                              index=sample_ids)
    def test_scaling1(self):

        scores = rda(self.Y, self.X, scaling=1)
        pc_ids = ['RDA1', 'RDA2', 'RDA3', 'RDA4', 'RDA5', 'RDA6', 'RDA7']
        biplot_scores = np.array(
            [[ 0.422650019, -0.559142586, -0.713250678, 1.165734176e-16, 1.471045508e-16  , 1.831867991e-16],
             [ 0.988495964, 0.150787422, -0.011784861, 6.106226635e-17, 6.661338148e-17   , 8.326672685e-17],
             [ -0.556516619, 0.817599993, 0.147714267, -4.996003611e-17, 4.440892099e-17  , -7.216449660e-17],
             [ -0.404079677, -0.905843481, -0.127150317, 2.775557562e-18, -2.220446049e-17, 0.000000000e+00]])

        sample_constraints = np.array(
            [[-1.203551785, 0.973290974, 0.398346330, -4.377163939e-02, -2.025458896e-01, -4.174844658e-02, 2.251711925e-03],
             [-1.233129139, 1.048075071, 0.112958788, 1.946349502e-16, -3.553871934e-16, 8.349689316e-02, -1.554395167e-16],
             [-1.262706493, 1.122859169, -0.172428754, 4.377163939e-02,  2.025458896e-01, -4.174844658e-02, -2.251711925e-03],
             [-0.629152587, -1.155378512, 0.778202548, -3.794874137e-01,  5.000170610e-02, 3.937851438e-16, 2.503875549e-04],
             [ 2.249463380, 0.043725029, 0.561763065, 6.747052880e-01,  2.580938331e-02, 6.726138671e-16, 1.835041340e-02],
             [-0.688307296, -1.005810318, 0.207427464, -1.264958046e-01,  1.666723537e-02, -6.333664505e-17, 8.346251830e-05],
             [ 2.190308672, 0.193293223, -0.009012018, -4.068089086e-02, -1.574523073e-02, -6.651371118e-18, -3.978716391e-02],
             [-0.747462004, -0.856242124, -0.363347619, 1.264958046e-01, -1.666723537e-02, -4.098446294e-16, -8.346251830e-05],
             [ 2.131153964, 0.342861418, -0.579787102, -6.340243972e-01, -1.006415258e-02, -4.849800803e-16, 2.143675051e-02],
             [-0.806616713, -0.706673930, -0.934122703, 3.794874137e-01, -5.000170610e-02, -7.280846416e-16, -2.503875549e-04]])

         # Load data as computed with vegan 2.0-8
        vegan_features = np.loadtxt(get_data_path(
            'example2_species_scaling1_from_vegan'))
        #npt.assert_almost_equal(scores.features, vegan_features, decimal=6)

        vegan_samples = np.loadtxt(get_data_path(
            'example2_site_scaling1_from_vegan'))
        #npt.assert_almost_equal(scores.samples, vegan_samples, decimal=6)


        exp = OrdinationResults(
            'RDA','Redundancy Analysis',
            samples=pd.DataFrame(vegan_samples,
                                 index=['Site0', 'Site1', 'Site2',
                                        'Site3', 'Site4',
                                        'Site5', 'Site6', 'Site7',
                                        'Site8', 'Site9'],
                                 columns=pc_ids),
            features=pd.DataFrame(vegan_features,
                                  index=['Species0', 'Species1',
                                         'Species2', 'Species3',
                                         'Species4', 'Species5'],
                                  columns=pc_ids),
            sample_constraints=pd.DataFrame(sample_constraints,
                                            index=['Site0', 'Site1', 'Site2',
                                                   'Site3', 'Site4',
                                                   'Site5', 'Site6', 'Site7',
                                                   'Site8', 'Site9'],
                                            columns=pc_ids),
            biplot_scores = pd.DataFrame(biplot_scores),
            proportion_explained = pd.Series([0.44275783, 0.25614586,
                                             0.15280354, 0.10497021,
                                             0.02873375, 0.00987052,
                                             0.00471828], index=pc_ids),
            eigvals = pd.Series([25.897954, 14.982578, 8.937841, 6.139956,
                                 1.680705, 0.577350, 0.275984], index=pc_ids)
            )

        npt.assert_almost_equal(scores.features, vegan_features, decimal=6)
        npt.assert_almost_equal(scores.samples, vegan_samples, decimal=6)
        assert_ordination_results_equal(scores, exp, ignore_biplot_scores_labels=True)

    def test_scaling2(self):
        scores = rda(self.Y, self.X, scaling=2)

        # Load data as computed with vegan 2.0-8
        vegan_features = np.loadtxt(get_data_path(
            'example2_species_scaling2_from_vegan'))
        vegan_samples = np.loadtxt(get_data_path(
            'example2_site_scaling2_from_vegan'))

        sample_constraints = np.array(
                [[-1.48131076e+00, 2.07063239e+00, 1.42061063e+00,
                  -2.27234564e-01, -3.84130420e+00, -2.30487725e+00,
                  2.60061683e-01],
                 [-1.51771406e+00, 2.22973216e+00, 4.02841556e-01,
                  1.01042110e-15, -6.73995569e-15, 4.60975451e+00,
                  -1.79525017e-14],
                 [-1.55411736e+00, 2.38883194e+00, -6.14927520e-01,
                   2.27234564e-01, 3.84130420e+00, -2.30487725e+00,
                  -2.60061683e-01],
                 [-7.74350145e-01, -2.45801537e+00, 2.77528053e+00,
                  -1.97005774e+00, 9.48287641e-01, 2.17403639e-14,
                  2.89185344e-02],
                 [2.76860070e+00, 9.30230162e-02, 2.00339886e+00,
                  3.50264153e+00, 4.89477683e-01, 3.71341338e-14,
                  2.11938274e+00],
                 [-8.47156740e-01, -2.13981582e+00, 7.39742378e-01,
                  -6.56685914e-01, 3.16095880e-01, -3.49673352e-15,
                  9.63951148e-03],
                 [2.69579411e+00, 4.11222563e-01, -3.21392915e-02,
                  -2.11189360e-01, -2.98609965e-01, -3.67213519e-16,
                  -4.59522227e+00],
                 [-9.19963334e-01, -1.82161627e+00, -1.29579577e+00,
                  6.56685914e-01, -3.16095880e-01, -2.26269871e-14,
                  -9.63951148e-03],
                 [2.62298752e+00, 7.29422110e-01, -2.06767744e+00,
                  -3.29145217e+00, -1.90867717e-01, -2.67751173e-14,
                  2.47583954e+00],
                 [-9.92769928e-01, -1.50341672e+00, -3.33133393e+00,
                  1.97005774e+00, -9.48287641e-01, -4.01966029e-14,
                  -2.89185344e-02]])
        biplot_scores = pd.DataFrame(
            [[4.22650019e-01, -5.59142586e-01, -7.13250678e-01,
              1.16573418e-16, 1.47104551e-16, 1.83186799e-16],
             [9.88495964e-01, 1.50787422e-01, -1.17848614e-02,
              6.10622664e-17, 6.66133815e-17, 8.32667268e-17],
             [-5.56516619e-01, 8.17599993e-01, 1.47714267e-01,
              -4.99600361e-17, 4.44089210e-17, -7.21644966e-17],
             [-4.04079677e-01, -9.05843481e-01, -1.27150317e-01,
              2.77555756e-18, -2.22044605e-17, 0.00000000e+00]])
        pc_ids = ['RDA1', 'RDA2', 'RDA3', 'RDA4', 'RDA5', 'RDA6', 'RDA7']
        exp = OrdinationResults(
            'RDA','Redundancy Analysis',
            samples=pd.DataFrame(vegan_samples,
                                 index=['Site0', 'Site1', 'Site2',
                                        'Site3', 'Site4',
                                        'Site5', 'Site6', 'Site7',
                                        'Site8', 'Site9'],
                                 columns=pc_ids),
            features=pd.DataFrame(vegan_features,
                                  index=['Species0', 'Species1',
                                         'Species2', 'Species3',
                                         'Species4', 'Species5'],
                                  columns=pc_ids),
            sample_constraints=pd.DataFrame(sample_constraints,
                                            index=['Site0', 'Site1', 'Site2',
                                                   'Site3', 'Site4',
                                                   'Site5', 'Site6', 'Site7',
                                                   'Site8', 'Site9'],
                                            columns=pc_ids),
            biplot_scores = pd.DataFrame(biplot_scores),
            proportion_explained = pd.Series([0.44275783, 0.25614586,
                                             0.15280354, 0.10497021,
                                             0.02873375, 0.00987052,
                                             0.00471828], index=pc_ids),
            eigvals = pd.Series([25.89795409, 14.98257798, 8.93784077, 6.13995623,
                                 1.68070536, 0.57735027, 0.27598362],
                                 index=pc_ids)

            )
        npt.assert_almost_equal(scores.features, vegan_features, decimal=6)
        npt.assert_almost_equal(scores.samples, vegan_samples, decimal=6)
        assert_ordination_results_equal(scores, exp, ignore_biplot_scores_labels=True)

class TestCCAErrors(object):
    def setup(self):
        """Data from table 11.3 in Legendre & Legendre 1998."""
        self.Y = np.loadtxt(get_data_path('example3_Y'))
        self.X = np.loadtxt(get_data_path('example3_X'))

    def test_shape(self):
        X, Y = self.X, self.Y
        with npt.assert_raises(ValueError):
            CCA(Y, X[:-1], None, None)

    def test_Y_values(self):
        X, Y = self.X, self.Y
        Y[0, 0] = -1
        with npt.assert_raises(ValueError):
            CCA(Y, X, None, None)
        Y[0] = 0
        with npt.assert_raises(ValueError):
            CCA(Y, X, None, None)


class TestCCAResults(object):
    def setup(self):
        """Data from table 11.3 in Legendre & Legendre 1998
        (p. 590). Loaded results as computed with vegan 2.0-8 and
        compared with table 11.5 if also there."""
        Y = np.loadtxt(get_data_path('example3_Y'))
        X = np.loadtxt(get_data_path('example3_X'))
        self.ordination = CCA(Y, X[:, :-1],
                              ['Site0', 'Site1', 'Site2', 'Site3', 'Site4',
                               'Site5', 'Site6', 'Site7', 'Site8', 'Site9'],
                              ['Species0', 'Species1', 'Species2', 'Species3',
                               'Species4', 'Species5', 'Species6', 'Species7',
                               'Species8'])

    def test_scaling1_species(self):
        scores = self.ordination.scores(1)

        vegan_species = np.loadtxt(get_data_path(
            'example3_species_scaling1_from_vegan'))
        npt.assert_almost_equal(scores.species, vegan_species, decimal=6)

    def test_scaling1_site(self):
        scores = self.ordination.scores(1)

        vegan_site = np.loadtxt(get_data_path(
            'example3_site_scaling1_from_vegan'))
        npt.assert_almost_equal(scores.site, vegan_site, decimal=4)

    def test_scaling2_species(self):
        scores = self.ordination.scores(2)

        vegan_species = np.loadtxt(get_data_path(
            'example3_species_scaling2_from_vegan'))
        npt.assert_almost_equal(scores.species, vegan_species, decimal=5)

    def test_scaling2_site(self):
        scores = self.ordination.scores(2)

        vegan_site = np.loadtxt(get_data_path(
            'example3_site_scaling2_from_vegan'))
        npt.assert_almost_equal(scores.site, vegan_site, decimal=4)


class TestPCoAPrivateMethods(object):
    def setup(self):
        self.matrix = np.arange(1, 7).reshape(2, 3)
        self.matrix2 = np.arange(1, 10).reshape(3, 3)

    def test_e_matrix(self):
        E = e_matrix(self.matrix)
        expected_E = np.array([[-0.5,  -2.,  -4.5],
                               [-8., -12.5, -18.]])
        npt.assert_almost_equal(E, expected_E)

    def test_f_matrix(self):
        F = f_matrix(self.matrix2)
        expected_F = np.zeros((3, 3))
        # Note that `test_make_F_matrix` in cogent is wrong
        npt.assert_almost_equal(F, expected_F)


if __name__ == '__main__':
    import nose
    nose.runmodule()<|MERGE_RESOLUTION|>--- conflicted
+++ resolved
@@ -8,92 +8,17 @@
 
 from __future__ import absolute_import, division, print_function
 
-import warnings
+import warning
 
 import numpy as np
 import numpy.testing as npt
 from scipy.spatial.distance import pdist
 
-<<<<<<< HEAD
-from skbio import DistanceMatrix, OrdinationResults
-from skbio.stats.ordination import CA, rda, CCA, PCoA, corr, mean_and_std
-from skbio.util import get_data_path, assert_ordination_results_equal
-import pandas as pd
-
-def normalize_signs(arr1, arr2):
-    """Change column signs so that "column" and "-column" compare equal.
-
-    This is needed because results of eigenproblmes can have signs
-    flipped, but they're still right.
-
-    Notes
-    =====
-
-    This function tries hard to make sure that, if you find "column"
-    and "-column" almost equal, calling a function like np.allclose to
-    compare them after calling `normalize_signs` succeeds.
-
-    To do so, it distinguishes two cases for every column:
-
-    - It can be all almost equal to 0 (this includes a column of
-      zeros).
-    - Otherwise, it has a value that isn't close to 0.
-
-    In the first case, no sign needs to be flipped. I.e., for
-    |epsilon| small, np.allclose(-epsilon, 0) is true if and only if
-    np.allclose(epsilon, 0) is.
-
-    In the second case, the function finds the number in the column
-    whose absolute value is largest. Then, it compares its sign with
-    the number found in the same index, but in the other array, and
-    flips the sign of the column as needed.
-    """
-    # Let's convert everyting to floating point numbers (it's
-    # reasonable to assume that eigenvectors will already be floating
-    # point numbers). This is necessary because np.array(1) /
-    # np.array(0) != np.array(1.) / np.array(0.)
-    arr1 = np.asarray(arr1, dtype=np.float64)
-    arr2 = np.asarray(arr2, dtype=np.float64)
-
-    if arr1.shape != arr2.shape:
-        raise ValueError(
-            "Arrays must have the same shape ({0} vs {1}).".format(arr1.shape,
-                                                                   arr2.shape)
-            )
-
-    # To avoid issues around zero, we'll compare signs of the values
-    # with highest absolute value
-    max_idx = np.abs(arr1).argmax(axis=0)
-    max_arr1 = arr1[max_idx, range(arr1.shape[1])]
-    max_arr2 = arr2[max_idx, range(arr2.shape[1])]
-
-    sign_arr1 = np.sign(max_arr1)
-    sign_arr2 = np.sign(max_arr2)
-
-    # Store current warnings, and ignore division by zero (like 1. /
-    # 0.) and invalid operations (like 0. / 0.)
-    wrn = np.seterr(invalid='ignore', divide='ignore')
-    differences = sign_arr1 / sign_arr2
-    # The values in `differences` can be:
-    #    1 -> equal signs
-    #   -1 -> diff signs
-    #   Or nan (0/0), inf (nonzero/0), 0 (0/nonzero)
-    np.seterr(**wrn)
-
-    # Now let's deal with cases where `differences != \pm 1`
-    special_cases = (~np.isfinite(differences)) | (differences == 0)
-    # In any of these cases, the sign of the column doesn't matter, so
-    # let's just keep it
-    differences[special_cases] = 1
-
-    return arr1 * differences, arr2
-=======
 from skbio import OrdinationResults
 from skbio.stats.distance import DistanceMatrix, DissimilarityMatrixError
 from skbio.stats.ordination import (
     CA, RDA, CCA, pcoa, corr, mean_and_std, e_matrix, f_matrix)
 from skbio.util import get_data_path, assert_ordination_results_equal
->>>>>>> 4875060c
 
 
 def chi_square_distance(data_table, between_rows=True):
@@ -286,22 +211,36 @@
         scores = rda(self.Y, self.X, scaling=1)
         pc_ids = ['RDA1', 'RDA2', 'RDA3', 'RDA4', 'RDA5', 'RDA6', 'RDA7']
         biplot_scores = np.array(
-            [[ 0.422650019, -0.559142586, -0.713250678, 1.165734176e-16, 1.471045508e-16  , 1.831867991e-16],
-             [ 0.988495964, 0.150787422, -0.011784861, 6.106226635e-17, 6.661338148e-17   , 8.326672685e-17],
-             [ -0.556516619, 0.817599993, 0.147714267, -4.996003611e-17, 4.440892099e-17  , -7.216449660e-17],
-             [ -0.404079677, -0.905843481, -0.127150317, 2.775557562e-18, -2.220446049e-17, 0.000000000e+00]])
+            [[0.422650019, -0.559142586, -0.713250678,
+              1.165734176e-16, 1.471045508e-16, 1.831867991e-16],
+             [0.988495964, 0.150787422, -0.011784861,
+              6.106226635e-17, 6.661338148e-17, 8.326672685e-17],
+             [-0.556516619, 0.817599993, 0.147714267,
+              -4.996003611e-17, 4.440892099e-17, -7.216449660e-17],
+             [-0.404079677, -0.905843481, -0.127150317,
+              2.775557562e-18, -2.220446049e-17, 0.000000000e+00]])
 
         sample_constraints = np.array(
-            [[-1.203551785, 0.973290974, 0.398346330, -4.377163939e-02, -2.025458896e-01, -4.174844658e-02, 2.251711925e-03],
-             [-1.233129139, 1.048075071, 0.112958788, 1.946349502e-16, -3.553871934e-16, 8.349689316e-02, -1.554395167e-16],
-             [-1.262706493, 1.122859169, -0.172428754, 4.377163939e-02,  2.025458896e-01, -4.174844658e-02, -2.251711925e-03],
-             [-0.629152587, -1.155378512, 0.778202548, -3.794874137e-01,  5.000170610e-02, 3.937851438e-16, 2.503875549e-04],
-             [ 2.249463380, 0.043725029, 0.561763065, 6.747052880e-01,  2.580938331e-02, 6.726138671e-16, 1.835041340e-02],
-             [-0.688307296, -1.005810318, 0.207427464, -1.264958046e-01,  1.666723537e-02, -6.333664505e-17, 8.346251830e-05],
-             [ 2.190308672, 0.193293223, -0.009012018, -4.068089086e-02, -1.574523073e-02, -6.651371118e-18, -3.978716391e-02],
-             [-0.747462004, -0.856242124, -0.363347619, 1.264958046e-01, -1.666723537e-02, -4.098446294e-16, -8.346251830e-05],
-             [ 2.131153964, 0.342861418, -0.579787102, -6.340243972e-01, -1.006415258e-02, -4.849800803e-16, 2.143675051e-02],
-             [-0.806616713, -0.706673930, -0.934122703, 3.794874137e-01, -5.000170610e-02, -7.280846416e-16, -2.503875549e-04]])
+            [[-1.203551785, 0.973290974, 0.398346330, -4.377163939e-02,
+              -2.025458896e-01, -4.174844658e-02, 2.251711925e-03],
+             [-1.233129139, 1.048075071, 0.112958788, 1.946349502e-16,
+              -3.553871934e-16, 8.349689316e-02, -1.554395167e-16],
+             [-1.262706493, 1.122859169, -0.172428754, 4.377163939e-02,
+              2.025458896e-01, -4.174844658e-02, -2.251711925e-03],
+             [-0.629152587, -1.155378512, 0.778202548, -3.794874137e-01,
+              5.000170610e-02, 3.937851438e-16, 2.503875549e-04],
+             [2.249463380, 0.043725029, 0.561763065, 6.747052880e-01,
+              2.580938331e-02, 6.726138671e-16, 1.835041340e-02],
+             [-0.688307296, -1.005810318, 0.207427464, -1.264958046e-01,
+              1.666723537e-02, -6.333664505e-17, 8.346251830e-05],
+             [2.190308672, 0.193293223, -0.009012018, -4.068089086e-02,
+              -1.574523073e-02, -6.651371118e-18, -3.978716391e-02],
+             [-0.747462004, -0.856242124, -0.363347619, 1.264958046e-01,
+              -1.666723537e-02, -4.098446294e-16, -8.346251830e-05],
+             [2.131153964, 0.342861418, -0.579787102, -6.340243972e-01,
+              -1.006415258e-02, -4.849800803e-16, 2.143675051e-02],
+             [-0.806616713, -0.706673930, -0.934122703, 3.794874137e-01,
+              -5.000170610e-02, -7.280846416e-16, -2.503875549e-04]])
 
          # Load data as computed with vegan 2.0-8
         vegan_features = np.loadtxt(get_data_path(
