--- conflicted
+++ resolved
@@ -2,11 +2,7 @@
 numpy
 scipy
 matplotlib
-<<<<<<< HEAD
-pandas >= 0.17.0
-=======
-pandas<0.18.0
->>>>>>> ffd118bb
+pandas>=0.17.0,<0.18.0
 nose
 pep8
 ipython
