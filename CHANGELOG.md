# scikit-bio changelog

<<<<<<< HEAD
## Version 0.5.1-dev (changes since 0.5.1 go here)
=======
## Version 0.5.1-dev  (changes since 0.5.1 go here)

### Features
* Added ``skbio.io.format.gff3`` for reading and writing GFF3 files for ``DNA``, ``Sequence``, and ``IntervalMetadata`` classes. ([#1450](https://github.com/biocore/scikit-bio/pull/1450))

## Version 0.5.0-dev  (changes since 0.5.0 go here)
>>>>>>> 2b1d1de5

### Features

### Backward-incompatible changes [stable]

### Backward-incompatible changes [experimental]

### Performance enhancements

### Bug fixes

### Deprecated functionality [stable]

### Deprecated functionality [experimental]

### Miscellaneous

## Version 0.5.1 (2016-11-12)

### Features
* Added `IntervalMetadata` and `Interval` classes in `skbio.metadata` to store, query, and manipulate information of a sub-region of a sequence. ([#1414](https://github.com/biocore/scikit-bio/issues/1414))
* `Sequence` and its child classes (including `GrammaredSequence`, `RNA`, `DNA`, `Protein`) now accept `IntervalMetadata` in their constructor API. Some of their relevant methods are also updated accordingly. ([#1430](https://github.com/biocore/scikit-bio/pull/1430))
* GenBank parser now reads and writes `Sequence` or its subclass objects with `IntervalMetadata`. ([#1440](https://github.com/biocore/scikit-bio/pull/1440))
* `DissimilarityMatrix` now has a new constructor method called `from_iterable`. ([#1343](https://github.com/biocore/scikit-bio/issues/1343)).
* `DissimilarityMatrix` now allows non-hollow matrices. ([#1343](https://github.com/biocore/scikit-bio/issues/1343)).
* `DistanceMatrix.from_iterable` now accepts a `validate=True` parameter. ([#1343](https://github.com/biocore/scikit-bio/issues/1343)).
* ``DistanceMatrix`` now has a new method called ``to_series`` to create a ``pandas.Series`` from a ``DistanceMatrix`` ([#1397](https://github.com/biocore/scikit-bio/issues/1397)).
* Added parallel beta diversity calculation support via `skbio.diversity.block_beta_diversity`. The issue and idea is discussed in ([#1181](https://github.com/biocore/scikit-bio/issues/1181), while the actual code changes are in [#1352](https://github.com/biocore/scikit-bio/pull/1352)).


### Backward-incompatible changes [stable]
* The constructor API for `Sequence` and its child classes (including `GrammaredSequence`, `RNA`, `DNA`, `Protein`) are changed from `(sequence, metadata=None, positional_metadata=None, lowercase=False)` to `(sequence, metadata=None, positional_metadata=None, interval_metadata=None, lowercase=False)`

  The changes are made to allow these classes to adopt `IntervalMetadata` object for interval features on the sequence. The `interval_metadata` parameter is added imediately after `positional_metadata` instead of appended to the end, because it is more natural and logical and, more importantly, because it is unlikely in practice to break user code. A user's code would break only if they had supplied `metadata`, `postional_metadata`, and `lowercase` parameters positionally. In the unlikely event that this happens, users will get an error telling them a bool isn't a valid `IntervalMetadata` type, so it won't silently produce buggy behavior.

### Backward-incompatible changes [experimental]
* Modifying basis handling in `skbio.stats.composition.ilr_inv` prior to checking for orthogonality.  Now the basis is strictly assumed to be in the Aitchison simplex.
* `DistanceMatrix.from_iterable` default behavior is now to validate matrix by computing all pairwise distances. Pass `validate=False` to get the previous behavior (no validation, but faster execution).([#1343](https://github.com/biocore/scikit-bio/issues/1343)).
* GenBank I/O now parses sequence features into the attribute of `interval_metadata` instead of `positiona_metadata`. And the key of `FEATURES` is removed from `metadata` attribute.

### Performance enhancements
* `TreeNode.shear` was rewritten for approximately a 25% performance increase. ([#1399](https://github.com/biocore/scikit-bio/pull/1399))
* The `IntervalMetadata` allows dramatic decrease in memory usage in reading GenBank files of feature rich sequences. ([#1159](https://github.com/biocore/scikit-bio/issues/1159))

### Bug fixes

* `skbio.tree.TreeNode.prune` and implicitly `skbio.tree.TreeNode.shear` were not handling a situation in which a parent was validly removed during pruning operations as may happen if the resulting subtree does not include the root. Previously, an `AttributeError` would raise as `parent` would be `None` in this situation.
* numpy linking was fixed for installation under El Capitan.
* A bug was introduced in #1398 into `TreeNode.prune` and fixed in #1416 in which, under the special case of a single descendent existing from the root, the resulting children parent references were not updated. The cause of the bug was a call made to `self.children.extend` as opposed to `self.extend` where the former is a `list.extend` without knowledge of the tree, while the latter is `TreeNode.extend` which is able to adjust references to `self.parent`.

### Miscellaneous

* Removed deprecated functions from `skbio.util`: `is_casava_v180_or_later`, `remove_files`, and `create_dir`.
* Removed deprecated `skbio.Sequence.copy` method.

## Version 0.5.0 (2016-06-14)

**IMPORTANT**: scikit-bio is no longer compatible with Python 2. scikit-bio is compatible with Python 3.4 and later.

### Features
* Added more descriptive error message to `skbio.io.registry` when attempting to read without specifying `into` and when there is no generator reader. ([#1326](https://github.com/biocore/scikit-bio/issues/1326))
* Added support for reference tags to `skbio.io.format.stockholm` reader and writer. ([#1348](https://github.com/biocore/scikit-bio/issues/1348))
* Expanded error message in `skbio.io.format.stockholm` reader when `constructor` is not passed, in order to provide better explanation to user. ([#1327](https://github.com/biocore/scikit-bio/issues/1327))
* Added `skbio.sequence.distance.kmer_distance` for computing the kmer distance between two sequences. ([#913](https://github.com/biocore/scikit-bio/issues/913))
* Added `skbio.sequence.Sequence.replace` for assigning a character to positions in a `Sequence`. ([#1222](https://github.com/biocore/scikit-bio/issues/1222))
* Added support for `pandas.RangeIndex`, lowering the memory footprint of default integer index objects. `Sequence.positional_metadata` and `TabularMSA.positional_metadata` now use `pd.RangeIndex` as the positional metadata index. `TabularMSA` now uses `pd.RangeIndex` as the default index. Usage of `pd.RangeIndex` over the previous `pd.Int64Index` [should be transparent](http://pandas.pydata.org/pandas-docs/version/0.18.0/whatsnew.html#range-index), so these changes should be non-breaking to users. scikit-bio now depends on pandas >= 0.18.0 ([#1308](https://github.com/biocore/scikit-bio/issues/1308))
* Added `reset_index=False` parameter to `TabularMSA.append` and `TabularMSA.extend` for resetting the MSA's index to the default index after appending/extending.
* Added support for partial pairwise calculations via `skbio.diversity.partial_beta_diversity`. ([#1221](https://github.com/biocore/scikit-bio/issues/1221), [#1337](https://github.com/biocore/scikit-bio/pull/1337)). This function is immediately deprecated as its return type will change in the future and should be used with caution in its present form (see the function's documentation for details).
* `TemporaryFile` and `NamedTemporaryFile` are now supported IO sources for `skbio.io` and related functionality.  ([#1291](https://github.com/biocore/scikit-bio/issues/1291))
* Added `tree_node_class=TreeNode` parameter to `skbio.tree.majority_rule` to support returning consensus trees of type `TreeNode` (the default) or a type that has the same interface as `TreeNode` (e.g. `TreeNode` subclasses) ([#1193](https://github.com/biocore/scikit-bio/pull/1193))
* `TreeNode.from_linkage_matrix` and `TreeNode.from_taxonomy` now support constructing `TreeNode` subclasses. `TreeNode.bifurcate` now supports `TreeNode` subclasses ([#1193](https://github.com/biocore/scikit-bio/pull/1193))
* The `ignore_metadata` keyword has been added to `TabularMSA.iter_positions` to improve performance when metadata is not necessary.
* Pairwise aligners in `skbio.alignment` now propagate per-sequence `metadata` objects (this does not include `positional_metadata`).

### Backward-incompatible changes [stable]

### Backward-incompatible changes [experimental]
* `TabularMSA.append` and `TabularMSA.extend` now require one of `minter`, `index`, or `reset_index` to be provided when incorporating new sequences into an MSA. Previous behavior was to auto-increment the index labels if `minter` and `index` weren't provided and the MSA had a default integer index, otherwise error. Use `reset_index=True` to obtain the previous behavior in a more explicit way.
* `skbio.stats.composition.ancom` now returns two `pd.DataFrame` objects, where it previously returned one. The first contains the ANCOM test results, as before, and the second contains percentile abundances of each feature in each group. The specific percentiles that are computed and returned is controlled by the new `percentiles` parameter to `skbio.stats.composition.ancom`. In the future, this second `pd.DataFrame` will not be returned by this function, but will be available through the [contingency table API](https://github.com/biocore/scikit-bio/issues/848). ([#1293](https://github.com/biocore/scikit-bio/issues/1293))
* `skbio.stats.composition.ancom` now performs multiple comparisons correction by default. The previous behavior of not performing multiple comparisons correction can be achieved by passing ``multiple_comparisons_correction=None``.
* The ``reject`` column in the first ``pd.DataFrame`` returned from `skbio.stats.composition.ancom` has been renamed ``Reject null hypothesis`` for clarity. ([#1375](https://github.com/biocore/scikit-bio/issues/1375))

### Bug fixes
* Fixed row and column names to `biplot_scores` in the `OrdinationResults` object from `skbio.stats.ordination`. This fix affect the `cca` and `rda` methods. ([#1322](https://github.com/biocore/scikit-bio/issues/1322))
* Fixed bug when using `skbio.io.format.stockholm` reader on file with multi-line tree with no id. Previously this raised an `AttributeError`, now it correctly handles this type of tree. ([#1334](https://github.com/biocore/scikit-bio/issues/1334))
* Fixed bug when reading Stockholm files with GF or GS features split over multiple lines. Previously, the feature text was simply concatenated because it was assumed to have trailing whitespace. There are examples of Stockholm files with and without trailing whitespace for multi-line features, so the `skbio.io.format.stockholm` reader now adds a single space when concatenating feature text without trailing whitespace to avoid joining words together. Multi-line trees stored as GF metadata are concatenated as they appear in the file; a space is not added when concatenating. ([#1328](https://github.com/biocore/scikit-bio/issues/1328))
* Fixed bug when using `Sequence.iter_kmers` on empty `Sequence` object. Previously this raised a `ValueError`, now it returns
an empty generator.
* Fixed minor bug where adding sequences to an empty `TabularMSA` with MSA-wide `positional_metadata` would result in a `TabularMSA` object in an inconsistent state. This could happen using `TabularMSA.append` or `TabularMSA.extend`. This bug only affects a `TabularMSA` object *without* sequences that has MSA-wide `positional_metadata` (for example, `TabularMSA([], positional_metadata={'column': []})`).
* `TreeNode.distance` now handles the situation in which `self` or `other` are ancestors. Previosly, a node further up the tree was used resulting in inflated distances. ([#807](https://github.com/biocore/scikit-bio/issues/807))
* `TreeNode.prune` can now handle a root with a single descendent. Previously, the root was ignored from possibly having a single descendent. ([#1247](https://github.com/biocore/scikit-bio/issues/1247))
* Providing the `format` keyword to `skbio.io.read` when creating a generator with an empty file will now return an empty generator instead of raising `StopIteration`. ([#1313](https://github.com/biocore/scikit-bio/issues/1313))
* `OrdinationResults` is now importable from `skbio` and `skbio.stats.ordination` and correctly linked from the documentation ([#1205](https://github.com/biocore/scikit-bio/issues/1205))
* Fixed performance bug in pairwise aligners resulting in 100x worse performance than in 0.2.4.

### Deprecated functionality [stable]
* Deprecated use of the term "non-degenerate", in favor of "definite". `GrammaredSequence.nondegenerate_chars`, `GrammaredSequence.nondegenerates`, and `GrammaredSequence.has_nondegenerates` have been renamed to `GrammaredSequence.definite_chars`, `GrammaredSequence.definites`, and `GrammaredSequence.has_definites`, respectively. The old names will be removed in scikit-bio 0.5.2. Relevant affected public classes include `GrammaredSequence`, `DNA`, `RNA`, and `Protein`.

### Deprecated functionality [experimental]
* Deprecated function `skbio.util.create_dir`. This function will be removed in scikit-bio 0.5.1. Please use the Python standard library
functionality described [here](https://docs.python.org/2/library/os.html#os.makedirs). ([#833](https://github.com/biocore/scikit-bio/issues/833))
* Deprecated function `skbio.util.remove_files`. This function will be removed in scikit-bio 0.5.1. Please use the Python standard library
functionality described [here](https://docs.python.org/2/library/os.html#os.remove). ([#833](https://github.com/biocore/scikit-bio/issues/833))
* Deprecated function `skbio.util.is_casava_v180_or_later`. This function will be removed in 0.5.1. Functionality moved to FASTQ sniffer.
([#833](https://github.com/biocore/scikit-bio/issues/833))

### Miscellaneous
* When installing scikit-bio via `pip`, numpy must now be installed first ([#1296](https://github.com/biocore/scikit-bio/issues/1296))

## Version 0.4.2 (2016-02-17)

Minor maintenance release. **This is the last Python 2.7 compatible release. Future scikit-bio releases will only support Python 3.**

### Features
* Added `skbio.tree.TreeNode.bifurcate` for converting multifurcating trees into bifurcating trees. ([#896](https://github.com/biocore/scikit-bio/issues/896))
* Added `skbio.io.format.stockholm` for reading Stockholm files into a `TabularMSA` and writing from a `TabularMSA`. ([#967](https://github.com/biocore/scikit-bio/issues/967))
* scikit-bio `Sequence` objects have better compatibility with numpy. For example, calling `np.asarray(sequence)` now converts the sequence to a numpy array of characters (the same as calling `sequence.values`).
* Added `skbio.sequence.distance` subpackage for computing distances between scikit-bio `Sequence` objects ([#913](https://github.com/biocore/scikit-bio/issues/913))
* Added ``skbio.sequence.GrammaredSequence``, which can be inherited from to create grammared sequences with custom alphabets (e.g., for use with TabularMSA) ([#1175](https://github.com/biocore/scikit-bio/issues/1175))
* Added ``skbio.util.classproperty`` decorator

### Backward-incompatible changes [stable]
* When sniffing or reading a file (`skbio.io.sniff`, `skbio.io.read`, or the object-oriented `.read()` interface), passing `newline` as a keyword argument to `skbio.io.open` now raises a `TypeError`. This backward-incompatible change to a stable API is necessary because it fixes a bug (more details in bug fix section below).
* When reading a FASTQ or QSEQ file and passing `variant='solexa'`, `ValueError` is now raised instead of `NotImplementedError`. This backward-incompatible change to a stable API is necessary to avoid creating a spin-locked process due to [a bug in Python](https://bugs.python.org/issue25786). See [#1256](https://github.com/biocore/scikit-bio/issues/1256) for details. This change is temporary and will be reverted to `NotImplementedError` when the bug is fixed in Python.

### Backward-incompatible changes [experimental]
* `skbio.io.format.genbank`: When reading GenBank files, the date field of the LOCUS line is no longer parsed into a `datetime.datetime` object and is left as a string. When writing GenBank files, the locus date metadata is expected to be a string instead of a `datetime.datetime` object ([#1153](https://github.com/biocore/scikit-bio/issues/1153))
* `Sequence.distance` now converts the input sequence (`other`) to its type before passing both sequences to `metric`. Previous behavior was to always convert to `Sequence`.

### Bug fixes
* Fixed bug when using `Sequence.distance` or `DistanceMatrix.from_iterable` to compute distances between `Sequence` objects with differing `metadata`/`positional_metadata` and passing `metric=scipy.spatial.distance.hamming` ([#1254](https://github.com/biocore/scikit-bio/issues/1254))
* Fixed performance bug when computing Hamming distances between `Sequence` objects in `DistanceMatrix.from_iterable` ([#1250](https://github.com/biocore/scikit-bio/issues/1250))
* Changed `skbio.stats.composition.multiplicative_replacement` to raise an error whenever a large value of `delta` is chosen ([#1241](https://github.com/biocore/scikit-bio/issues/1241))
* When sniffing or reading a file (`skbio.io.sniff`, `skbio.io.read`, or the object-oriented `.read()` interface), passing `newline` as a keyword argument to `skbio.io.open` now raises a `TypeError`. The file format's `newline` character will be used when opening the file. Previous behavior allowed overriding the format's `newline` character but this could cause issues with readers that assume newline characters are those defined by the file format (which is an entirely reasonable assumption). This bug is very unlikely to have surfaced in practice as the default `newline` behavior is *universal newlines mode*.
* DNA, RNA, and Protein are no longer inheritable because they assume an IUPAC alphabet.
* `DistanceMatrix` constructor provides more informative error message when data contains NaNs ([#1276](https://github.com/biocore/scikit-bio/issues/1276))

### Miscellaneous
* Warnings raised by scikit-bio now share a common subclass ``skbio.util.SkbioWarning``.

## Version 0.4.1 (2015-12-09)

### Features
* The ``TabularMSA`` object was added to represent and operate on tabular multiple sequence alignments. This satisfies [RFC 1](https://github.com/biocore/scikit-bio-rfcs/blob/master/active/001-tabular-msa.md). See the ``TabularMSA`` docs for full details.
* Added phylogenetic diversity metrics, including weighted UniFrac, unweighted UniFrac, and Faith's Phylogenetic Diversity. These are accessible as ``skbio.diversity.beta.unweighted_unifrac``, ``skbio.diversity.beta.weighted_unifrac``, and ``skbio.diversity.alpha.faith_pd``, respectively.
* Addition of the function ``skbio.diversity.alpha_diversity`` to support applying an alpha diversity metric to multiple samples in one call.
* Addition of the functions ``skbio.diversity.get_alpha_diversity_metrics`` and ``skbio.diversity.get_beta_diversity_metrics`` to support discovery of the alpha and beta diversity metrics implemented in scikit-bio.
* Added `skbio.stats.composition.ancom` function, a test for OTU differential abundance across sample categories. ([#1054](https://github.com/biocore/scikit-bio/issues/1054))
* Added `skbio.io.format.blast7` for reading BLAST+ output format 7 or BLAST output format 9 files into a `pd.DataFrame`. ([#1110](https://github.com/biocore/scikit-bio/issues/1110))
* Added `skbio.DissimilarityMatrix.to_data_frame` method for creating a ``pandas.DataFrame`` from a `DissimilarityMatrix` or `DistanceMatrix`. ([#757](https://github.com/biocore/scikit-bio/issues/757))
* Added support for one-dimensional vector of dissimilarities in `skbio.stats.distance.DissimilarityMatrix`
constructor. ([#6240](https://github.com/biocore/scikit-bio/issues/624))
* Added `skbio.io.format.blast6` for reading BLAST+ output format 6 or BLAST output format 8 files into a `pd.DataFrame`. ([#1110](https://github.com/biocore/scikit-bio/issues/1110))
* Added `inner`, `ilr`, `ilr_inv` and `clr_inv`, ``skbio.stats.composition``, which enables linear transformations on compositions ([#892](https://github.com/biocore/scikit-bio/issues/892)
* Added ``skbio.diversity.alpha.pielou_e`` function as an evenness metric of alpha diversity. ([#1068](https://github.com/biocore/scikit-bio/issues/1068))
* Added `to_regex` method to `skbio.sequence._iupac_sequence` ABC - it returns a regex object that matches all non-degenerate versions of the sequence.
* Added ``skbio.util.assert_ordination_results_equal`` function for comparing ``OrdinationResults`` objects in unit tests.
* Added ``skbio.io.format.genbank`` for reading and writing GenBank/GenPept for ``DNA``, ``RNA``, ``Protein`` and ``Sequence`` classes.
* Added ``skbio.util.RepresentationWarning`` for warning about substitutions, assumptions, or particular alterations that were made for the successful completion of a process.
* ``TreeNode.tip_tip_distances`` now supports nodes without an associated length. In this case, a length of 0.0 is assumed and an ``skbio.util.RepresentationWarning`` is raised. Previous behavior was to raise a ``NoLengthError``. ([#791](https://github.com/biocore/scikit-bio/issues/791))
* ``DistanceMatrix`` now has a new constructor method called `from_iterable`.
* ``Sequence`` now accepts ``lowercase`` keyword like ``DNA`` and others. Updated ``fasta``, ``fastq``, and ``qseq`` readers/writers for ``Sequence`` to reflect this.
* The ``lowercase`` method has been moved up to ``Sequence`` meaning all sequence objects now have a ``lowercase`` method.
* Added ``reverse_transcribe`` class method to ``RNA``.
* Added `Sequence.observed_chars` property for obtaining the set of observed characters in a sequence. ([#1075](https://github.com/biocore/scikit-bio/issues/1075))
* Added `Sequence.frequencies` method for computing character frequencies in a sequence. ([#1074](https://github.com/biocore/scikit-bio/issues/1074))
* Added experimental class-method ``Sequence.concat`` which will produce a new sequence from an iterable of existing sequences. Parameters control how positional metadata is propagated during a concatenation.
* ``TreeNode.to_array`` now supports replacing ``nan`` branch lengths in the resulting branch length vector with the value provided as ``nan_length_value``.
* ``skbio.io.format.phylip`` now supports sniffing and reading strict, sequential PHYLIP-formatted files into ``skbio.Alignment`` objects. ([#1006](https://github.com/biocore/scikit-bio/issues/1006))
* Added `default_gap_char` class property to ``DNA``, ``RNA``, and ``Protein`` for representing gap characters in a new sequence.

### Backward-incompatible changes [stable]
* `Sequence.kmer_frequencies` now returns a `dict`. Previous behavior was to return a `collections.Counter` if `relative=False` was passed, and a `collections.defaultdict` if `relative=True` was passed. In the case of a missing key, the `Counter` would return 0 and the `defaultdict` would return 0.0. Because the return type is now always a `dict`, attempting to access a missing key will raise a `KeyError`. This change *may* break backwards-compatibility depending on how the `Counter`/`defaultdict` is being used. We hope that in most cases this change will not break backwards-compatibility because both `Counter` and `defaultdict` are `dict` subclasses.

   If the previous behavior is desired, convert the `dict` into a `Counter`/`defaultdict`:

    ```python
    import collections
    from skbio import Sequence
    seq = Sequence('ACCGAGTTTAACCGAATA')

    # Counter
    freqs_dict = seq.kmer_frequencies(k=8)
    freqs_counter = collections.Counter(freqs_dict)

    # defaultdict
    freqs_dict = seq.kmer_frequencies(k=8, relative=True)
    freqs_default_dict = collections.defaultdict(float, freqs_dict)
    ```

   **Rationale:** We believe it is safer to return `dict` instead of `Counter`/`defaultdict` as this may prevent error-prone usage of the return value. Previous behavior allowed accessing missing kmers, returning 0 or 0.0 depending on the `relative` parameter. This is convenient in many cases but also potentially misleading. For example, consider the following code:

    ```python
    from skbio import Sequence
    seq = Sequence('ACCGAGTTTAACCGAATA')
    freqs = seq.kmer_frequencies(k=8)
    freqs['ACCGA']
    ```

    Previous behavior would return 0 because the kmer `'ACCGA'` is not present in the `Counter`. In one respect this is the correct answer because we asked for kmers of length 8; `'ACCGA'` is a different length so it is not included in the results. However, we believe it is safer to avoid this implicit behavior in case the user assumes there are no `'ACCGA'` kmers in the sequence (which there are!). A `KeyError` in this case is more explicit and forces the user to consider their query. Returning a `dict` will also be consistent with `Sequence.frequencies`.

### Backward-incompatible changes [experimental]
* Replaced ``PCoA``, ``CCA``, ``CA`` and ``RDA`` in ``skbio.stats.ordination`` with equivalent functions ``pcoa``, ``cca``, ``ca`` and ``rda``. These functions now take ``pd.DataFrame`` objects.
* Change ``OrdinationResults`` to have its attributes based on ``pd.DataFrame`` and ``pd.Series`` objects, instead of pairs of identifiers and values. The changes are as follows:
    - ``species`` and ``species_ids`` have been replaced by a ``pd.DataFrame`` named ``features``.
    - ``site`` and ``site_ids`` have been replaced by a ``pd.DataFrame`` named ``samples``.
    - ``eigvals`` is now a ``pd.Series`` object.
    - ``proportion_explained`` is now a ``pd.Series`` object.
    - ``biplot`` is now a ``pd.DataFrame`` object named ``biplot_scores``.
    - ``site_constraints`` is now a ``pd.DataFrame`` object named ``sample_constraints``.
* ``short_method_name`` and ``long_method_name`` are now required arguments of the ``OrdinationResults`` object.
* Removed `skbio.diversity.alpha.equitability`. Please use `skbio.diversity.alpha.pielou_e`, which is more accurately named and better documented. Note that `equitability` by default used logarithm base 2 while `pielou_e` uses logarithm base `e` as described in Heip 1974.
* ``skbio.diversity.beta.pw_distances`` is now called ``skbio.diversity.beta_diversity``. This function no longer defines a default metric, and ``metric`` is now the first argument to this function. This function can also now take a pairwise distances function as ``pairwise_func``.
* Deprecated function ``skbio.diversity.beta.pw_distances_from_table`` has been removed from scikit-bio as scheduled. Code that used this should be adapted to use ``skbio.diversity.beta_diversity``.
* ``TreeNode.index_tree`` now returns a 2-D numpy array as its second return value (the child node index) instead of a 1-D numpy array.
* Deprecated functions `skbio.draw.boxplots` and `skbio.draw.grouped_distributions` have been removed from scikit-bio as scheduled. These functions generated plots that were not specific to bioinformatics. These types of plots can be generated with seaborn or another general-purpose plotting package.
* Deprecated function `skbio.stats.power.bootstrap_power_curve` has been removed from scikit-bio as scheduled. Use `skbio.stats.power.subsample_power` or `skbio.stats.power.subsample_paired_power` followed by `skbio.stats.power.confidence_bound`.
* Deprecated function `skbio.stats.spatial.procrustes` has been removed from scikit-bio as scheduled in favor of `scipy.spatial.procrustes`.
* Deprecated class `skbio.tree.CompressedTrie` and function `skbio.tree.fasta_to_pairlist` have been removed from scikit-bio as scheduled in favor of existing general-purpose Python trie packages.
* Deprecated function `skbio.util.flatten` has been removed from scikit-bio as scheduled in favor of solutions available in the Python standard library (see [here](http://stackoverflow.com/a/952952/3639023) and [here](http://stackoverflow.com/a/406199/3639023) for examples).
* Pairwise alignment functions in `skbio.alignment` now return a tuple containing the `TabularMSA` alignment, alignment score, and start/end positions. The returned `TabularMSA`'s `index` is always the default integer index; sequence IDs are no longer propagated to the MSA. Additionally, the pairwise alignment functions now accept the following input types to align:
    - `local_pairwise_align_nucleotide`: `DNA` or `RNA`
    - `local_pairwise_align_protein`: `Protein`
    - `local_pairwise_align`: `IUPACSequence`
    - `global_pairwise_align_nucleotide`: `DNA`, `RNA`, or `TabularMSA[DNA|RNA]`
    - `global_pairwise_align_protein`: `Protein` or `TabularMSA[Protein]`
    - `global_pairwise_align`: `IUPACSequence` or `TabularMSA`
    - `local_pairwise_align_ssw`: `DNA`, `RNA`, or `Protein`. Additionally, this function now overrides the `protein` kwarg based on input type. `constructor` parameter was removed because the function now determines the return type based on input type.
* Removed `skbio.alignment.SequenceCollection` in favor of using a list or other standard library containers to store scikit-bio sequence objects (most `SequenceCollection` operations were simple list comprehensions). Use `DistanceMatrix.from_iterable` instead of `SequenceCollection.distances` (pass `key="id"` to exactly match original behavior).
* Removed `skbio.alignment.Alignment` in favor of `skbio.alignment.TabularMSA`.
* Removed `skbio.alignment.SequenceCollectionError` and `skbio.alignment.AlignmentError` exceptions as their corresponding classes no longer exist.

### Bug Fixes

* ``Sequence`` objects now handle slicing of empty positional metadata correctly. Any metadata that is empty will no longer be propagated by the internal ``_to`` constructor. ([#1133](https://github.com/biocore/scikit-bio/issues/1133))
* ``DissimilarityMatrix.plot()`` no longer leaves a white border around the
  heatmap it plots (PR #1070).
* TreeNode.root_at_midpoint`` no longer fails when a node with two equal length child branches exists in the tree. ([#1077](https://github.com/biocore/scikit-bio/issues/1077))
* ``TreeNode._set_max_distance``, as called through ``TreeNode.get_max_distance`` or ``TreeNode.root_at_midpoint`` would store distance information as ``list``s in the attribute ``MaxDistTips`` on each node in the tree, however, these distances were only valid for the node in which the call to ``_set_max_distance`` was made. The values contained in ``MaxDistTips`` are now correct across the tree following a call to ``get_max_distance``. The scope of impact of this bug is limited to users that were interacting directly with ``MaxDistTips`` on descendant nodes; this bug does not impact any known method within scikit-bio. ([#1223](https://github.com/biocore/scikit-bio/issues/1223))
* Added missing `nose` dependency to setup.py's `install_requires`. ([#1214](https://github.com/biocore/scikit-bio/issues/1214))
* Fixed issue that resulted in legends of ``OrdinationResult`` plots sometimes being truncated. ([#1210](https://github.com/biocore/scikit-bio/issues/1210))

### Deprecated functionality [stable]
* `skbio.Sequence.copy` has been deprecated in favor of `copy.copy(seq)` and `copy.deepcopy(seq)`.

### Miscellaneous
* Doctests are now written in Python 3.
* ``make test`` now validates MANIFEST.in using [check-manifest](https://github.com/mgedmin/check-manifest). ([#461](https://github.com/biocore/scikit-bio/issues/461))
* Many new alpha diversity equations added to ``skbio.diversity.alpha`` documentation. ([#321](https://github.com/biocore/scikit-bio/issues/321))
* Order of ``lowercase`` and ``validate`` keywords swapped in ``DNA``, ``RNA``, and ``Protein``.

## Version 0.4.0 (2015-07-08)

Initial beta release. In addition to the changes detailed below, the following
subpackages have been mostly or entirely rewritten and most of their APIs are
substantially different (and improved!):

* `skbio.sequence`
* `skbio.io`

The APIs of these subpackages are now stable, and all others are experimental. See the [API stability docs](https://github.com/biocore/scikit-bio/tree/0.4.0/doc/source/user/api_stability.rst) for more details, including what we mean by *stable* and *experimental* in this context. We recognize that this is a lot of backward-incompatible changes. To avoid these types of changes being a surprise to our users, our public APIs are now decorated to make it clear to developers when an API can be relied upon (stable) and when it may be subject to change (experimental).

### Features
* Added `skbio.stats.composition` for analyzing data made up of proportions
* Added new ``skbio.stats.evolve`` subpackage for evolutionary statistics. Currently contains a single function, ``hommola_cospeciation``, which implements a permutation-based test of correlation between two distance matrices.
* Added support for ``skbio.io.util.open_file`` and ``skbio.io.util.open_files`` to pull files from HTTP and HTTPS URLs. This behavior propagates to the I/O registry.
* FASTA/QUAL (``skbio.io.format.fasta``) and FASTQ (``skbio.io.format.fastq``) readers now allow blank or whitespace-only lines at the beginning of the file, between records, or at the end of the file. A blank or whitespace-only line in any other location will continue to raise an error [#781](https://github.com/biocore/scikit-bio/issues/781).
* scikit-bio now ignores leading and trailing whitespace characters on each line while reading FASTA/QUAL and FASTQ files.
* Added `ratio` parameter to `skbio.stats.power.subsample_power`. This allows the user to calculate power on groups for uneven size (For example, draw twice as many samples from Group B than Group A). If `ratio` is not set, group sizes will remain equal across all groups.
* Power calculations (`skbio.stats.power.subsample_power` and `skbio.stats.power.subsample_paired_power`) can use test functions that return multiple p values, like some multivariate linear regression models. Previously, the power calculations required the test to return a single p value.
* Added ``skbio.util.assert_data_frame_almost_equal`` function for comparing ``pd.DataFrame`` objects in unit tests.

### Performance enhancements
* The speed of quality score decoding has been significantly improved (~2x) when reading `fastq` files.
* The speed of `NucleotideSequence.reverse_complement` has been improved (~6x).

### Bug fixes
* Changed `Sequence.distance` to raise an error any time two sequences are passed of different lengths regardless of the `distance_fn` being passed. [(#514)](https://github.com/biocore/scikit-bio/issues/514)
* Fixed issue with ``TreeNode.extend`` where if given the children of another ``TreeNode`` object (``tree.children``), both trees would be left in an incorrect and unpredictable state. ([#889](https://github.com/biocore/scikit-bio/issues/889))
* Changed the way power was calculated in `subsample_paired_power` to move the subsample selection before the test is performed. This increases the number of Monte Carlo simulations performed during power estimation, and improves the accuracy of the returned estimate. Previous power estimates from `subsample_paired_power` should be disregarded and re-calculated. ([#910](https://github.com/biocore/scikit-bio/issues/910))
* Fixed issue where `randdm` was attempting to create asymmetric distance matrices.This was causing an error to be raised by the `DistanceMatrix` constructor inside of the `randdm` function, so that `randdm` would fail when attempting to create large distance matrices. ([#943](https://github.com/biocore/scikit-bio/issues/943))

### Deprecated functionality
* Deprecated `skbio.util.flatten`. This function will be removed in scikit-bio 0.3.1. Please use standard python library functionality
described here [Making a flat list out of lists of lists](http://stackoverflow.com/a/952952/3639023), [Flattening a shallow list](http://stackoverflow.com/a/406199/3639023) ([#833](https://github.com/biocore/scikit-bio/issues/833))
* Deprecated `skbio.stats.power.bootstrap_power_curve` will be removed in scikit-bio 0.4.1. It is deprecated in favor of using ``subsample_power`` or ``sample_paired_power`` to calculate a power matrix, and then the use of ``confidence_bounds`` to calculate the average and confidence intervals.

### Backward-incompatible changes
* Removed the following deprecated functionality:
    - `skbio.parse` subpackage, including `SequenceIterator`, `FastaIterator`, `FastqIterator`, `load`, `parse_fasta`, `parse_fastq`, `parse_qual`, `write_clustal`, `parse_clustal`, and `FastqParseError`; please use `skbio.io` instead.
    - `skbio.format` subpackage, including `fasta_from_sequence`, `fasta_from_alignment`, and `format_fastq_record`; please use `skbio.io` instead.
    - `skbio.alignment.SequenceCollection.int_map`; please use `SequenceCollection.update_ids` instead.
    - `skbio.alignment.SequenceCollection` methods `to_fasta` and `toFasta`; please use `SequenceCollection.write` instead.
    - `constructor` parameter in `skbio.alignment.Alignment.majority_consensus`; please convert returned biological sequence object manually as desired (e.g., `str(seq)`).
    - `skbio.alignment.Alignment.to_phylip`; please use `Alignment.write` instead.
    - `skbio.sequence.BiologicalSequence.to_fasta`; please use `BiologicalSequence.write` instead.
    - `skbio.tree.TreeNode` methods `from_newick`, `from_file`, and `to_newick`; please use `TreeNode.read` and `TreeNode.write` instead.
    - `skbio.stats.distance.DissimilarityMatrix` methods `from_file` and `to_file`; please use `DissimilarityMatrix.read` and `DissimilarityMatrix.write` instead.
    - `skbio.stats.ordination.OrdinationResults` methods `from_file` and `to_file`; please use `OrdinationResults.read` and `OrdinationResults.write` instead.
    - `skbio.stats.p_value_to_str`; there is no replacement.
    - `skbio.stats.subsample`; please use `skbio.stats.subsample_counts` instead.
    - `skbio.stats.distance.ANOSIM`; please use `skbio.stats.distance.anosim` instead.
    - `skbio.stats.distance.PERMANOVA`; please use `skbio.stats.distance.permanova` instead.
    - `skbio.stats.distance.CategoricalStatsResults`; there is no replacement, please use `skbio.stats.distance.anosim` or `skbio.stats.distance.permanova`, which will return a `pandas.Series` object.
* `skbio.alignment.Alignment.majority_consensus` now returns `BiologicalSequence('')` if the alignment is empty. Previously, `''` was returned.
* `min_observations` was removed from `skbio.stats.power.subsample_power` and `skbio.stats.power.subsample_paired_power`. The minimum number of samples for subsampling depends on the data set and statistical tests. Having a default parameter to set unnecessary limitations on the technique.

### Miscellaneous
* Changed testing procedures
    - Developers should now use `make test`
    - Users can use `python -m skbio.test`
    - Added `skbio.util._testing.TestRunner` (available through `skbio.util.TestRunner`). Used to provide a `test` method for each module init file. This class represents a unified testing path which wraps all `skbio` testing functionality.
    - Autodetect Python version and disable doctests for Python 3.
* `numpy` is no longer required to be installed before installing scikit-bio!
* Upgraded checklist.py to check source files non-conforming to [new header style](http://scikit-bio.org/docs/latest/development/new_module.html). ([#855](https://github.com/biocore/scikit-bio/issues/855))
* Updated to use `natsort` >= 4.0.0.
* The method of subsampling was changed for ``skbio.stats.power.subsample_paired_power``. Rather than drawing a paired sample for the run and then subsampling for each count, the subsample is now drawn for each sample and each run. In test data, this did not significantly alter the power results.
* checklist.py now enforces `__future__` imports in .py files.

## Version 0.2.3 (2015-02-13)

### Features
* Modified ``skbio.stats.distance.pwmantel`` to accept a list of filepaths. This is useful as it allows for a smaller amount of memory consumption as it only loads two matrices at a time as opposed to requiring that all distance matrices are loaded into memory.
* Added ``skbio.util.find_duplicates`` for finding duplicate elements in an iterable.

### Bug fixes
* Fixed floating point precision bugs in ``Alignment.position_frequencies``, ``Alignment.position_entropies``, ``Alignment.omit_gap_positions``, ``Alignment.omit_gap_sequences``, ``BiologicalSequence.k_word_frequencies``, and ``SequenceCollection.k_word_frequencies`` ([#801](https://github.com/biocore/scikit-bio/issues/801)).

### Backward-incompatible changes
* Removed ``feature_types`` attribute from ``BiologicalSequence`` and all subclasses ([#797](https://github.com/biocore/scikit-bio/pull/797)).
* Removed ``find_features`` method from ``BiologicalSequence`` and ``ProteinSequence`` ([#797](https://github.com/biocore/scikit-bio/pull/797)).
* ``BiologicalSequence.k_word_frequencies`` now returns a ``collections.defaultdict`` of type ``float`` instead of type ``int``. This only affects the "default" case, when a key isn't present in the dictionary. Previous behavior would return ``0`` as an ``int``, while the new behavior is to return ``0.0`` as a ``float``. This change also affects the ``defaultdict``s that are returned by ``SequenceCollection.k_word_frequencies``.

### Miscellaneous
* ``DissimilarityMatrix`` and ``DistanceMatrix`` now report duplicate IDs in the ``DissimilarityMatrixError`` message that can be raised during validation.

## Version 0.2.2 (2014-12-04)

### Features
* Added ``plot`` method to ``skbio.stats.distance.DissimilarityMatrix`` for creating basic heatmaps of a dissimilarity/distance matrix (see [#684](https://github.com/biocore/scikit-bio/issues/684)). Also added  ``_repr_png_`` and ``_repr_svg_`` methods for automatic display in the IPython Notebook, with ``png`` and ``svg`` properties for direct access.
* Added `__str__` method to `skbio.stats.ordination.OrdinationResults`.
* Added ``skbio.stats.distance.anosim`` and ``skbio.stats.distance.permanova`` functions, which replace the ``skbio.stats.distance.ANOSIM`` and ``skbio.stats.distance.PERMANOVA`` classes. These new functions provide simpler procedural interfaces to running these statistical methods. They also provide more convenient access to results by returning a ``pandas.Series`` instead of a ``CategoricalStatsResults`` object. These functions have more extensive documentation than their previous versions. If significance tests are suppressed, p-values are returned as ``np.nan`` instead of ``None`` for consistency with other statistical methods in scikit-bio. [#754](https://github.com/biocore/scikit-bio/issues/754)
* Added `skbio.stats.power` for performing empirical power analysis. The module uses existing datasets and iteratively draws samples to estimate the number of samples needed to see a significant difference for a given critical value.
* Added `skbio.stats.isubsample` for subsampling from an unknown number of values. This method supports subsampling from multiple partitions and does not require that all items be stored in memory, requiring approximately `O(N*M)`` space where `N` is the number of partitions and `M` is the maximum subsample size.
* Added ``skbio.stats.subsample_counts``, which replaces ``skbio.stats.subsample``. See deprecation section below for more details ([#770](https://github.com/biocore/scikit-bio/issues/770)).

### Bug fixes
* Fixed issue where SSW wouldn't compile on i686 architectures ([#409](https://github.com/biocore/scikit-bio/issues/409)).

### Deprecated functionality
* Deprecated ``skbio.stats.p_value_to_str``. This function will be removed in scikit-bio 0.3.0. Permutation-based p-values in scikit-bio are calculated as ``(num_extreme + 1) / (num_permutations + 1)``, so it is impossible to obtain a p-value of zero. This function historically existed for correcting the number of digits displayed when obtaining a p-value of zero. Since this is no longer possible, this functionality will be removed.
* Deprecated ``skbio.stats.distance.ANOSIM`` and ``skbio.stats.distance.PERMANOVA`` in favor of ``skbio.stats.distance.anosim`` and ``skbio.stats.distance.permanova``, respectively.
* Deprecated ``skbio.stats.distance.CategoricalStatsResults`` in favor of using ``pandas.Series`` to store statistical method results. ``anosim`` and ``permanova`` return ``pandas.Series`` instead of ``CategoricalStatsResults``.
* Deprecated ``skbio.stats.subsample`` in favor of ``skbio.stats.subsample_counts``, which provides an identical interface; only the function name has changed. ``skbio.stats.subsample`` will be removed in scikit-bio 0.3.0.

### Backward-incompatible changes
* Deprecation warnings are now raised using ``DeprecationWarning`` instead of ``UserWarning`` ([#774](https://github.com/biocore/scikit-bio/issues/774)).

### Miscellaneous
* The ``pandas.DataFrame`` returned by ``skbio.stats.distance.pwmantel`` now stores p-values as floats and does not convert them to strings with a specific number of digits. p-values that were previously stored as "N/A" are now stored as ``np.nan`` for consistency with other statistical methods in scikit-bio. See note in "Deprecated functionality" above regarding ``p_value_to_str`` for details.
* scikit-bio now supports versions of IPython < 2.0.0 ([#767](https://github.com/biocore/scikit-bio/issues/767)).

## Version 0.2.1 (2014-10-27)

This is an alpha release of scikit-bio. At this stage, major backwards-incompatible API changes can and will happen. Unified I/O with the scikit-bio I/O registry was the focus of this release.

### Features
* Added ``strict`` and ``lookup`` optional parameters to ``skbio.stats.distance.mantel`` for handling reordering and matching of IDs when provided ``DistanceMatrix`` instances as input (these parameters were previously only available in ``skbio.stats.distance.pwmantel``).
* ``skbio.stats.distance.pwmantel`` now accepts an iterable of ``array_like`` objects. Previously, only ``DistanceMatrix`` instances were allowed.
* Added ``plot`` method to ``skbio.stats.ordination.OrdinationResults`` for creating basic 3-D matplotlib scatterplots of ordination results, optionally colored by metadata in a ``pandas.DataFrame`` (see [#518](https://github.com/biocore/scikit-bio/issues/518)). Also added  ``_repr_png_`` and ``_repr_svg_`` methods for automatic display in the IPython Notebook, with ``png`` and ``svg`` properties for direct access.
* Added ``skbio.stats.ordination.assert_ordination_results_equal`` for comparing ``OrdinationResults`` objects for equality in unit tests.
* ``BiologicalSequence`` (and its subclasses) now optionally store Phred quality scores. A biological sequence's quality scores are stored as a 1-D ``numpy.ndarray`` of nonnegative integers that is the same length as the biological sequence. Quality scores can be provided upon object instantiation via the keyword argument ``quality``, and can be retrieved via the ``BiologicalSequence.quality`` property. ``BiologicalSequence.has_quality`` is also provided for determining whether a biological sequence has quality scores or not. See [#616](https://github.com/biocore/scikit-bio/issues/616) for more details.
* Added ``BiologicalSequence.sequence`` property for retrieving the underlying string representing the sequence characters. This was previously (and still is) accessible via ``BiologicalSequence.__str__``. It is provided via a property for convenience and explicitness.
* Added ``BiologicalSequence.equals`` for full control over equality testing of biological sequences. By default, biological sequences must have the same type, underlying sequence of characters, identifier, description, and quality scores to compare equal. These properties can be ignored via the keyword argument ``ignore``. The behavior of ``BiologicalSequence.__eq__``/``__ne__`` remains unchanged (only type and underlying sequence of characters are compared).
* Added ``BiologicalSequence.copy`` for creating a copy of a biological sequence, optionally with one or more attributes updated.
* ``BiologicalSequence.__getitem__`` now supports specifying a sequence of indices to take from the biological sequence.
* Methods to read and write taxonomies are now available under ``skbio.tree.TreeNode.from_taxonomy`` and ``skbio.tree.TreeNode.to_taxonomy`` respectively.
* Added ``SequenceCollection.update_ids``, which provides a flexible way of updating sequence IDs on a ``SequenceCollection`` or ``Alignment`` (note that a new object is returned, since instances of these classes are immutable). Deprecated ``SequenceCollection.int_map`` in favor of this new method; it will be removed in scikit-bio 0.3.0.
* Added ``skbio.util.cardinal_to_ordinal`` for converting a cardinal number to ordinal string (e.g., useful for error messages).
* New I/O Registry: supports multiple file formats, automatic file format detection when reading, unified procedural ``skbio.io.read`` and ``skbio.io.write`` in addition to OOP interfaces (``read/write`` methods) on the below objects. See ``skbio.io`` for more details.
    - Added "clustal" format support:
        * Has sniffer
        * Readers: ``Alignment``
        * Writers: ``Alignment``
    - Added "lsmat" format support:
        * Has sniffer
        * Readers: ``DissimilarityMatrix``, ``DistanceMatrix``
        * Writers: ``DissimilarityMatrix``, ``DistanceMatrix``
    - Added "ordination" format support:
        * Has sniffer
        * Readers: ``OrdinationResults``
        * Writers: ``OrdinationResults``
    - Added "newick" format support:
        * Has sniffer
        * Readers: ``TreeNode``
        * Writers: ``TreeNode``
    - Added "phylip" format support:
        * No sniffer
        * Readers: None
        * Writers: ``Alignment``
    - Added "qseq" format support:
        * Has sniffer
        * Readers: generator of ``BiologicalSequence`` or its subclasses, ``SequenceCollection``, ``BiologicalSequence``, ``NucleotideSequence``, ``DNASequence``, ``RNASequence``, ``ProteinSequence``
        * Writers: None
    - Added "fasta"/QUAL format support:
        * Has sniffer
        * Readers: generator of ``BiologicalSequence`` or its subclasses, ``SequenceCollection``, ``Alignment``, ``BiologicalSequence``, ``NucleotideSequence``, ``DNASequence``, ``RNASequence``, ``ProteinSequence``
        * Writers: same as readers
    - Added "fastq" format support:
        * Has sniffer
        * Readers: generator of ``BiologicalSequence`` or its subclasses, ``SequenceCollection``, ``Alignment``, ``BiologicalSequence``, ``NucleotideSequence``, ``DNASequence``, ``RNASequence``, ``ProteinSequence``
        * Writers: same as readers

### Bug fixes

* Removed ``constructor`` parameter from ``Alignment.k_word_frequencies``, ``BiologicalSequence.k_words``, ``BiologicalSequence.k_word_counts``, and ``BiologicalSequence.k_word_frequencies`` as it had no effect (it was never hooked up in the underlying code). ``BiologicalSequence.k_words`` now returns a generator of ``BiologicalSequence`` objects instead of strings.
* Modified the ``Alignment`` constructor to verify that all sequences have the same length, if not, raise an ``AlignmentError`` exception.  Updated the method ``Alignment.subalignment`` to calculate the indices only once now that identical sequence length is guaranteed.

### Deprecated functionality
* Deprecated ``constructor`` parameter in ``Alignment.majority_consensus`` in favor of having users call ``str`` on the returned ``BiologicalSequence``. This parameter will be removed in scikit-bio 0.3.0.

* Existing I/O functionality deprecated in favor of I/O registry, old functionality will be removed in scikit-bio 0.3.0. All functionality can be found at ``skbio.io.read``, ``skbio.io.write``, and the methods listed below:
    * Deprecated the following "clustal" readers/writers:
        - ``write_clustal`` -> ``Alignment.write``
        - ``parse_clustal`` -> ``Alignment.read``

    * Deprecated the following distance matrix format ("lsmat") readers/writers:
        - ``DissimilarityMatrix.from_file`` -> ``DissimilarityMatrix.read``
        - ``DissimilarityMatrix.to_file`` -> ``DissimilarityMatrix.write``
        - ``DistanceMatrix.from_file`` -> ``DistanceMatrix.read``
        - ``DistanceMatrix.to_file`` -> ``DistanceMatrix.write``

    * Deprecated the following ordination format ("ordination") readers/writers:
        - ``OrdinationResults.from_file`` -> ``OrdinationResults.read``
        - ``OrdinationResults.to_file`` -> ``OrdinationResults.write``

    * Deprecated the following "newick" readers/writers:
        - ``TreeNode.from_file`` -> ``TreeNode.read``
        - ``TreeNode.from_newick`` -> ``TreeNode.read``
        - ``TreeNode.to_newick`` -> ``TreeNode.write``

    * Deprecated the following "phylip" writers:
        - ``Alignment.to_phylip`` -> ``Alignment.write``

    * Deprecated the following "fasta"/QUAL readers/writers:
        - ``SequenceCollection.from_fasta_records`` -> ``SequenceCollection.read``
        - ``SequenceCollection.to_fasta`` -> ``SequenceCollection.write``
        - ``fasta_from_sequences`` -> ``skbio.io.write(obj, into=<file>, format='fasta')``
        - ``fasta_from_alignment`` -> ``Alignment.write``
        - ``parse_fasta`` -> ``skbio.io.read(<fasta>, format='fasta')``
        - ``parse_qual`` -> ``skbio.io.read(<fasta>, format='fasta', qual=<file>)``
        - ``BiologicalSequence.to_fasta`` -> ``BiologicalSequence.write``

    * Deprecated the following "fastq" readers/writers:
        - ``parse_fastq`` -> ``skbio.io.read(<fastq>, format='fastq')``
        - ``format_fastq_record`` -> ``skbio.io.write(<fastq>, format='fastq')``

### Backward-incompatible changes

* ``skbio.stats.distance.mantel`` now returns a 3-element tuple containing correlation coefficient, p-value, and the number of matching rows/cols in the distance matrices (``n``). The return value was previously a 2-element tuple containing only the correlation coefficient and p-value.
* ``skbio.stats.distance.mantel`` reorders input ``DistanceMatrix`` instances based on matching IDs (see optional parameters ``strict`` and ``lookup`` for controlling this behavior). In the past, ``DistanceMatrix`` instances were treated the same as ``array_like`` input and no reordering took place, regardless of ID (mis)matches. ``array_like`` input behavior remains the same.
* If mismatched types are provided to ``skbio.stats.distance.mantel`` (e.g., a ``DistanceMatrix`` and ``array_like``), a ``TypeError`` will be raised.

### Miscellaneous

* Added git timestamp checking to checklist.py, ensuring that when changes are made to Cython (.pyx) files, their corresponding generated C files are also updated.
* Fixed performance bug when instantiating ``BiologicalSequence`` objects. The previous runtime scaled linearly with sequence length; it is now constant time when the sequence is already a string. See [#623](https://github.com/biocore/scikit-bio/issues/623) for details.
* IPython and six are now required dependencies.

## Version 0.2.0 (2014-08-07)

This is an initial alpha release of scikit-bio. At this stage, major backwards-incompatible API changes can and will happen. Many backwards-incompatible API changes were made since the previous release.

### Features

* Added ability to compute distances between sequences in a ``SequenceCollection`` object ([#509](https://github.com/biocore/scikit-bio/issues/509)), and expanded ``Alignment.distance`` to allow the user to pass a function for computing distances (the default distance metric is still ``scipy.spatial.distance.hamming``) ([#194](https://github.com/biocore/scikit-bio/issues/194)).
* Added functionality to not penalize terminal gaps in global alignment. This functionality results in more biologically relevant global alignments (see [#537](https://github.com/biocore/scikit-bio/issues/537) for discussion of the issue) and is now the default behavior for global alignment.
* The python global aligners (``global_pairwise_align``, ``global_pairwise_align_nucleotide``, and ``global_pairwise_align_protein``) now support aligning pairs of sequences, pairs of alignments, and a sequence and an alignment (see [#550](https://github.com/biocore/scikit-bio/issues/550)). This functionality supports progressive multiple sequence alignment, among other things such as adding a sequence to an existing alignment.
* Added ``StockholmAlignment.to_file`` for writing Stockholm-formatted files.
* Added ``strict=True`` optional parameter to ``DissimilarityMatrix.filter``.
* Added ``TreeNode.find_all`` for finding all tree nodes that match a given name.


### Bug fixes

* Fixed bug that resulted in a ``ValueError`` from ``local_align_pairwise_nucleotide`` (see [#504](https://github.com/biocore/scikit-bio/issues/504)) under many circumstances. This would not generate incorrect results, but would cause the code to fail.

### Backward-incompatible changes

* Removed ``skbio.math``, leaving ``stats`` and ``diversity`` to become top level packages. For example, instead of ``from skbio.math.stats.ordination import PCoA`` you would now import ``from skbio.stats.ordination import PCoA``.
* The module ``skbio.math.gradient`` as well as the contents of ``skbio.math.subsample`` and ``skbio.math.stats.misc`` are now found in ``skbio.stats``. As an example, to import subsample: ``from skbio.stats import subsample``; to import everything from gradient: ``from skbio.stats.gradient import *``.
* The contents of ``skbio.math.stats.ordination.utils`` are now in ``skbio.stats.ordination``.
* Removed ``skbio.app`` subpackage (i.e., the *application controller framework*) as this code has been ported to the standalone [burrito](https://github.com/biocore/burrito) Python package. This code was not specific to bioinformatics and is useful for wrapping command-line applications in general.
* Removed ``skbio.core``, leaving ``alignment``, ``genetic_code``, ``sequence``, ``tree``, and ``workflow`` to become top level packages. For example, instead of ``from skbio.core.sequence import DNA`` you would now import ``from skbio.sequence import DNA``.
* Removed ``skbio.util.exception`` and ``skbio.util.warning`` (see [#577](https://github.com/biocore/scikit-bio/issues/577) for the reasoning behind this change). The exceptions/warnings were moved to the following locations:
 - ``FileFormatError``, ``RecordError``, ``FieldError``, and ``EfficiencyWarning`` have been moved to ``skbio.util``
 - ``BiologicalSequenceError`` has been moved to ``skbio.sequence``
 - ``SequenceCollectionError`` and ``StockholmParseError`` have been moved to ``skbio.alignment``
 - ``DissimilarityMatrixError``, ``DistanceMatrixError``, ``DissimilarityMatrixFormatError``, and ``MissingIDError`` have been moved to ``skbio.stats.distance``
 - ``TreeError``, ``NoLengthError``, ``DuplicateNodeError``, ``MissingNodeError``, and ``NoParentError`` have been moved to ``skbio.tree``
 - ``FastqParseError`` has been moved to ``skbio.parse.sequences``
 - ``GeneticCodeError``, ``GeneticCodeInitError``, and ``InvalidCodonError`` have been moved to ``skbio.genetic_code``
* The contents of ``skbio.genetic_code`` formerly ``skbio.core.genetic_code`` are now in ``skbio.sequence``. The ``GeneticCodes`` dictionary is now a function ``genetic_code``. The functionality is the same, except that because this is now a function rather than a dict, retrieving a genetic code is done using a function call rather than a lookup (so, for example, ``GeneticCodes[2]`` becomes ``genetic_code(2)``.
* Many submodules have been made private with the intention of simplifying imports for users. See [#562](https://github.com/biocore/scikit-bio/issues/562) for discussion of this change. The following list contains the previous module name and where imports from that module should now come from.
 - ``skbio.alignment.ssw`` to ``skbio.alignment``
 - ``skbio.alignment.alignment`` to ``skbio.alignment``
 - ``skbio.alignment.pairwise`` to ``skbio.alignment``
 - ``skbio.diversity.alpha.base`` to ``skbio.diversity.alpha``
 - ``skbio.diversity.alpha.gini`` to ``skbio.diversity.alpha``
 - ``skbio.diversity.alpha.lladser`` to ``skbio.diversity.alpha``
 - ``skbio.diversity.beta.base`` to ``skbio.diversity.beta``
 - ``skbio.draw.distributions`` to ``skbio.draw``
 - ``skbio.stats.distance.anosim`` to ``skbio.stats.distance``
 - ``skbio.stats.distance.base`` to ``skbio.stats.distance``
 - ``skbio.stats.distance.permanova`` to ``skbio.stats.distance``
 - ``skbio.distance`` to ``skbio.stats.distance``
 - ``skbio.stats.ordination.base`` to ``skbio.stats.ordination``
 - ``skbio.stats.ordination.canonical_correspondence_analysis`` to ``skbio.stats.ordination``
 - ``skbio.stats.ordination.correspondence_analysis`` to ``skbio.stats.ordination``
 - ``skbio.stats.ordination.principal_coordinate_analysis`` to ``skbio.stats.ordination``
 - ``skbio.stats.ordination.redundancy_analysis`` to ``skbio.stats.ordination``
 - ``skbio.tree.tree`` to ``skbio.tree``
 - ``skbio.tree.trie`` to ``skbio.tree``
 - ``skbio.util.misc`` to ``skbio.util``
 - ``skbio.util.testing`` to ``skbio.util``
 - ``skbio.util.exception`` to ``skbio.util``
 - ``skbio.util.warning`` to ``skbio.util``
* Moved ``skbio.distance`` contents into ``skbio.stats.distance``.

### Miscellaneous

* Relaxed requirement in ``BiologicalSequence.distance`` that sequences being compared are of equal length. This is relevant for Hamming distance, so the check is still performed in that case, but other distance metrics may not have that requirement. See [#504](https://github.com/biocore/scikit-bio/issues/507)).
* Renamed ``powertrip.py`` repo-checking script to ``checklist.py`` for clarity.
* ``checklist.py`` now ensures that all unit tests import from a minimally deep API. For example, it will produce an error if ``skbio.core.distance.DistanceMatrix`` is used over ``skbio.DistanceMatrix``.
* Extra dimension is no longer calculated in ``skbio.stats.spatial.procrustes``.
* Expanded documentation in various subpackages.
* Added new scikit-bio logo. Thanks [Alina Prassas](http://cargocollective.com/alinaprassas)!

## Version 0.1.4 (2014-06-25)

This is a pre-alpha release. At this stage, major backwards-incompatible API changes can and will happen.

### Features

* Added Python implementations of Smith-Waterman and Needleman-Wunsch alignment as ``skbio.core.alignment.pairwise.local_pairwise_align`` and ``skbio.core.alignment.pairwise.global_pairwise_align``. These are much slower than native C implementations (e.g., ``skbio.core.alignment.local_pairwise_align_ssw``) and as a result raise an ``EfficencyWarning`` when called, but are included as they serve as useful educational examples as they’re simple to experiment with.
* Added ``skbio.core.diversity.beta.pw_distances`` and ``skbio.core.diversity.beta.pw_distances_from_table``. These provide convenient access to the ``scipy.spatial.distance.pdist`` *beta diversity* metrics from within scikit-bio. The ``skbio.core.diversity.beta.pw_distances_from_table`` function will only be available temporarily, until the ``biom.table.Table`` object is merged into scikit-bio (see [#489](https://github.com/biocore/scikit-bio/issues/489)), at which point ``skbio.core.diversity.beta.pw_distances`` will be updated to use that.
* Added ``skbio.core.alignment.StockholmAlignment``, which provides support for parsing [Stockholm-formatted alignment files](http://sonnhammer.sbc.su.se/Stockholm.html) and working with those alignments in the context RNA secondary structural information.
* Added ``skbio.core.tree.majority_rule`` function for computing consensus trees from a list of trees.

### Backward-incompatible changes

* Function ``skbio.core.alignment.align_striped_smith_waterman`` renamed to ``local_pairwise_align_ssw`` and now returns an ``Alignment`` object instead of an ``AlignmentStructure``
* The following keyword-arguments for ``StripedSmithWaterman`` and ``local_pairwise_align_ssw`` have been renamed:
    * ``gap_open`` -> ``gap_open_penalty``
    * ``gap_extend`` -> ``gap_extend_penalty``
    * ``match`` -> ``match_score``
    * ``mismatch`` -> ``mismatch_score``
* Removed ``skbio.util.sort`` module in favor of [natsort](https://pypi.python.org/pypi/natsort) package.

### Miscellaneous

* Added powertrip.py script to perform basic sanity-checking of the repo based on recurring issues that weren't being caught until release time; added to Travis build.
* Added RELEASE.md with release instructions.
* Added intersphinx mappings to docs so that "See Also" references to numpy, scipy, matplotlib, and pandas are hyperlinks.
* The following classes are no longer ``namedtuple`` subclasses (see [#359](https://github.com/biocore/scikit-bio/issues/359) for the rationale):
    * ``skbio.math.stats.ordination.OrdinationResults``
    * ``skbio.math.gradient.GroupResults``
    * ``skbio.math.gradient.CategoryResults``
    * ``skbio.math.gradient.GradientANOVAResults``
* Added coding guidelines draft.
* Added new alpha diversity formulas to the ``skbio.math.diversity.alpha`` documentation.

## Version 0.1.3 (2014-06-12)

This is a pre-alpha release. At this stage, major backwards-incompatible API changes can and will happen.

### Features

* Added ``enforce_qual_range`` parameter to ``parse_fastq`` (on by default, maintaining backward compatibility). This allows disabling of the quality score range-checking.
* Added ``skbio.core.tree.nj``, which applies neighbor-joining for phylogenetic reconstruction.
* Added ``bioenv``, ``mantel``, and ``pwmantel`` distance-based statistics to ``skbio.math.stats.distance`` subpackage.
* Added ``skbio.math.stats.misc`` module for miscellaneous stats utility functions.
* IDs are now optional when constructing a ``DissimilarityMatrix`` or ``DistanceMatrix`` (monotonically-increasing integers cast as strings are automatically used).
* Added ``DistanceMatrix.permute`` method for randomly permuting rows and columns of a distance matrix.
* Added the following methods to ``DissimilarityMatrix``: ``filter``, ``index``, and ``__contains__`` for ID-based filtering, index lookup, and membership testing, respectively.
* Added ``ignore_comment`` parameter to ``parse_fasta`` (off by default, maintaining backward compatibility). This handles stripping the comment field from the header line (i.e., all characters beginning with the first space) before returning the label.
* Added imports of ``BiologicalSequence``, ``NucleotideSequence``, ``DNA``, ``DNASequence``, ``RNA``, ``RNASequence``, ``Protein``, ``ProteinSequence``, ``DistanceMatrix``, ``align_striped_smith_waterman``, `` SequenceCollection``, ``Alignment``, ``TreeNode``, ``nj``, ``parse_fasta``, ``parse_fastq``, ``parse_qual``, ``FastaIterator``, ``FastqIterator``, ``SequenceIterator`` in ``skbio/__init__.py`` for convenient importing. For example, it's now possible to ``from skbio import Alignment``, rather than ``from skbio.core.alignment import Alignment``.

### Bug fixes

* Fixed a couple of unit tests that could fail stochastically.
* Added missing ``__init__.py`` files to a couple of test directories so that these tests won't be skipped.
* ``parse_fastq`` now raises an error on dangling records.
* Fixed several warnings that were raised while running the test suite with Python 3.4.

### Backward-incompatible changes

* Functionality imported from ``skbio.core.ssw`` must now be imported from ``skbio.core.alignment`` instead.

### Miscellaneous

* Code is now flake8-compliant; added flake8 checking to Travis build.
* Various additions and improvements to documentation (API, installation instructions, developer instructions, etc.).
* ``__future__`` imports are now standardized across the codebase.
* New website front page and styling changes throughout. Moved docs site to its own versioned subdirectories.
* Reorganized alignment data structures and algorithms (e.g., SSW code, ``Alignment`` class, etc.) into an ``skbio.core.alignment`` subpackage.

## Version 0.1.1 (2014-05-16)

Fixes to setup.py. This is a pre-alpha release. At this stage, major backwards-incompatible API changes can and will happen.

## Version 0.1.0 (2014-05-15)

Initial pre-alpha release. At this stage, major backwards-incompatible API changes can and will happen.<|MERGE_RESOLUTION|>--- conflicted
+++ resolved
@@ -1,15 +1,11 @@
 # scikit-bio changelog
 
-<<<<<<< HEAD
-## Version 0.5.1-dev (changes since 0.5.1 go here)
-=======
 ## Version 0.5.1-dev  (changes since 0.5.1 go here)
 
 ### Features
 * Added ``skbio.io.format.gff3`` for reading and writing GFF3 files for ``DNA``, ``Sequence``, and ``IntervalMetadata`` classes. ([#1450](https://github.com/biocore/scikit-bio/pull/1450))
 
 ## Version 0.5.0-dev  (changes since 0.5.0 go here)
->>>>>>> 2b1d1de5
 
 ### Features
 
