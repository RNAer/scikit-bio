# scikit-bio changelog

## Version 0.5.0-dev  (changes since 0.5.0 go here)

### Features
* `DissimilarityMatrix` now has a new constructor method called `from_iterable`. ([#1343](https://github.com/biocore/scikit-bio/issues/1343)).
* `DissimilarityMatrix` now allows non-hollow matrices. ([#1343](https://github.com/biocore/scikit-bio/issues/1343)).
* `DistanceMatrix.from_iterable` now accepts a `validate=True` parameter. ([#1343](https://github.com/biocore/scikit-bio/issues/1343)).
* Added `IntervalMetadata` and `Interval` classes in `skbio.metadata` to store, query, and manipulate information of a sub-region of a sequence. ([#1414](https://github.com/biocore/scikit-bio/issues/1414)).
* `Sequence` and its child classes (including `GrammaredSequence`, `RNA`, `DNA`, `Protein`) now takes `IntervalMetadata` in their contructor API. Some of their relevant methods are also updated acoordingly. ([#1430](https://github.com/biocore/scikit-bio/pull/1430))
* GenBank parser now reads and writes `Sequence` or its subclass objects with `IntervalMetadata`. ([#1440](https://github.com/biocore/scikit-bio/pull/1440))
* Added parallel beta diversity calculation support via `skbio.diversity.block_beta_diversity`. The issue and idea is discussed in ([#1181](https://github.com/biocore/scikit-bio/issues/1181), while the actual code changes are in [#1352](https://github.com/biocore/scikit-bio/pull/1352)).
<<<<<<< HEAD
* Added ``skbio.io.format.gff3`` for reading and writing GFF3 files for ``DNA``, ``Sequence``, and ``IntervalMetadata`` classes. ([#1450](https://github.com/biocore/scikit-bio/pull/1450))
=======
* ``DistanceMatrix`` now has a new method called ``to_series`` to create a ``pandas.Series`` from a ``DistanceMatrix`` ([#1397](https://github.com/biocore/scikit-bio/issues/1397)).
>>>>>>> b10a1ea3

### Backward-incompatible changes [stable]
* The constructor API for `Sequence` and its child classes (including `GrammaredSequence`, `RNA`, `DNA`, `Protein`) are changed from `(sequence, metadata=None, positional_metadata=None, lowercase=False)` to `(sequence, metadata=None, positional_metadata=None, interval_metadata=None, lowercase=False)`

  The changes are made to allow these classes to adopt `IntervalMetadata` object for interval features on the sequence. The `interval_metadata` parameter is added imediately after `positional_metadata` instead of appended to the end, because it is more natural and logical and, more importantly, because it is unlikely in practice to break user code. A user's code would break only if they had supplied `metadata`, `postional_metadata`, and `lowercase` parameters positionally. In the unlikely event that this happens, users will get an error telling them a bool isn't a valid `IntervalMetadata` type, so it won't silently produce buggy behavior.

### Backward-incompatible changes [experimental]
* Modifying basis handling in `skbio.stats.composition.ilr_inv` prior to checking for orthogonality.  Now the basis is strictly assumed to be in the Aitchison simplex.
* `DistanceMatrix.from_iterable` default behavior is now to validate matrix by computing all pairwise distances. Pass `validate=False` to get the previous behavior (no validation, but faster execution).([#1343](https://github.com/biocore/scikit-bio/issues/1343)).
* GenBank I/O now parses sequence features into the attribute of `interval_metadata` instead of `positiona_metadata`. And the key of `FEATURES` is removed from `metadata` attribute.

### Performance enhancements
* `TreeNode.shear` was rewritten for approximately a 25% performance increase. ([#1399](https://github.com/biocore/scikit-bio/pull/1399))
* The `IntervalMetadata` allows dramatic decrease in memory usage in reading GenBank files of feature rich sequences. ([#1159](https://github.com/biocore/scikit-bio/issues/1159))

### Bug fixes

* `skbio.tree.TreeNode.prune` and implicitly `skbio.tree.TreeNode.shear` were not handling a situation in which a parent was validly removed during pruning operations as may happen if the resulting subtree does not include the root. Previously, an `AttributeError` would raise as `parent` would be `None` in this situation.
* numpy linking was fixed for installation under El Capitan.
* A bug was introduced in #1398 into `TreeNode.prune` and fixed in #1416 in which, under the special case of a single descendent existing from the root, the resulting children parent references were not updated. The cause of the bug was a call made to `self.children.extend` as opposed to `self.extend` where the former is a `list.extend` without knowledge of the tree, while the latter is `TreeNode.extend` which is able to adjust references to `self.parent`.

### Deprecated functionality [stable]

### Deprecated functionality [stable]

### Miscellaneous

## Version 0.5.0 (2016-06-14)

**IMPORTANT**: scikit-bio is no longer compatible with Python 2. scikit-bio is compatible with Python 3.4 and later.

### Features
* Added more descriptive error message to `skbio.io.registry` when attempting to read without specifying `into` and when there is no generator reader. ([#1326](https://github.com/biocore/scikit-bio/issues/1326))
* Added support for reference tags to `skbio.io.format.stockholm` reader and writer. ([#1348](https://github.com/biocore/scikit-bio/issues/1348))
* Expanded error message in `skbio.io.format.stockholm` reader when `constructor` is not passed, in order to provide better explanation to user. ([#1327](https://github.com/biocore/scikit-bio/issues/1327))
* Added `skbio.sequence.distance.kmer_distance` for computing the kmer distance between two sequences. ([#913](https://github.com/biocore/scikit-bio/issues/913))
* Added `skbio.sequence.Sequence.replace` for assigning a character to positions in a `Sequence`. ([#1222](https://github.com/biocore/scikit-bio/issues/1222))
* Added support for `pandas.RangeIndex`, lowering the memory footprint of default integer index objects. `Sequence.positional_metadata` and `TabularMSA.positional_metadata` now use `pd.RangeIndex` as the positional metadata index. `TabularMSA` now uses `pd.RangeIndex` as the default index. Usage of `pd.RangeIndex` over the previous `pd.Int64Index` [should be transparent](http://pandas.pydata.org/pandas-docs/version/0.18.0/whatsnew.html#range-index), so these changes should be non-breaking to users. scikit-bio now depends on pandas >= 0.18.0 ([#1308](https://github.com/biocore/scikit-bio/issues/1308))
* Added `reset_index=False` parameter to `TabularMSA.append` and `TabularMSA.extend` for resetting the MSA's index to the default index after appending/extending.
* Added support for partial pairwise calculations via `skbio.diversity.partial_beta_diversity`. ([#1221](https://github.com/biocore/scikit-bio/issues/1221), [#1337](https://github.com/biocore/scikit-bio/pull/1337)). This function is immediately deprecated as its return type will change in the future and should be used with caution in its present form (see the function's documentation for details).
* `TemporaryFile` and `NamedTemporaryFile` are now supported IO sources for `skbio.io` and related functionality.  ([#1291](https://github.com/biocore/scikit-bio/issues/1291))
* Added `tree_node_class=TreeNode` parameter to `skbio.tree.majority_rule` to support returning consensus trees of type `TreeNode` (the default) or a type that has the same interface as `TreeNode` (e.g. `TreeNode` subclasses) ([#1193](https://github.com/biocore/scikit-bio/pull/1193))
* `TreeNode.from_linkage_matrix` and `TreeNode.from_taxonomy` now support constructing `TreeNode` subclasses. `TreeNode.bifurcate` now supports `TreeNode` subclasses ([#1193](https://github.com/biocore/scikit-bio/pull/1193))
* The `ignore_metadata` keyword has been added to `TabularMSA.iter_positions` to improve performance when metadata is not necessary.
* Pairwise aligners in `skbio.alignment` now propagate per-sequence `metadata` objects (this does not include `positional_metadata`).

### Backward-incompatible changes [stable]

### Backward-incompatible changes [experimental]
* `TabularMSA.append` and `TabularMSA.extend` now require one of `minter`, `index`, or `reset_index` to be provided when incorporating new sequences into an MSA. Previous behavior was to auto-increment the index labels if `minter` and `index` weren't provided and the MSA had a default integer index, otherwise error. Use `reset_index=True` to obtain the previous behavior in a more explicit way.
* `skbio.stats.composition.ancom` now returns two `pd.DataFrame` objects, where it previously returned one. The first contains the ANCOM test results, as before, and the second contains percentile abundances of each feature in each group. The specific percentiles that are computed and returned is controlled by the new `percentiles` parameter to `skbio.stats.composition.ancom`. In the future, this second `pd.DataFrame` will not be returned by this function, but will be available through the [contingency table API](https://github.com/biocore/scikit-bio/issues/848). ([#1293](https://github.com/biocore/scikit-bio/issues/1293))
* `skbio.stats.composition.ancom` now performs multiple comparisons correction by default. The previous behavior of not performing multiple comparisons correction can be achieved by passing ``multiple_comparisons_correction=None``.
* The ``reject`` column in the first ``pd.DataFrame`` returned from `skbio.stats.composition.ancom` has been renamed ``Reject null hypothesis`` for clarity. ([#1375](https://github.com/biocore/scikit-bio/issues/1375))

### Bug fixes
* Fixed row and column names to `biplot_scores` in the `OrdinationResults` object from `skbio.stats.ordination`. This fix affect the `cca` and `rda` methods. ([#1322](https://github.com/biocore/scikit-bio/issues/1322))
* Fixed bug when using `skbio.io.format.stockholm` reader on file with multi-line tree with no id. Previously this raised an `AttributeError`, now it correctly handles this type of tree. ([#1334](https://github.com/biocore/scikit-bio/issues/1334))
* Fixed bug when reading Stockholm files with GF or GS features split over multiple lines. Previously, the feature text was simply concatenated because it was assumed to have trailing whitespace. There are examples of Stockholm files with and without trailing whitespace for multi-line features, so the `skbio.io.format.stockholm` reader now adds a single space when concatenating feature text without trailing whitespace to avoid joining words together. Multi-line trees stored as GF metadata are concatenated as they appear in the file; a space is not added when concatenating. ([#1328](https://github.com/biocore/scikit-bio/issues/1328))
* Fixed bug when using `Sequence.iter_kmers` on empty `Sequence` object. Previously this raised a `ValueError`, now it returns
an empty generator.
* Fixed minor bug where adding sequences to an empty `TabularMSA` with MSA-wide `positional_metadata` would result in a `TabularMSA` object in an inconsistent state. This could happen using `TabularMSA.append` or `TabularMSA.extend`. This bug only affects a `TabularMSA` object *without* sequences that has MSA-wide `positional_metadata` (for example, `TabularMSA([], positional_metadata={'column': []})`).
* `TreeNode.distance` now handles the situation in which `self` or `other` are ancestors. Previosly, a node further up the tree was used resulting in inflated distances. ([#807](https://github.com/biocore/scikit-bio/issues/807))
* `TreeNode.prune` can now handle a root with a single descendent. Previously, the root was ignored from possibly having a single descendent. ([#1247](https://github.com/biocore/scikit-bio/issues/1247))
* Providing the `format` keyword to `skbio.io.read` when creating a generator with an empty file will now return an empty generator instead of raising `StopIteration`. ([#1313](https://github.com/biocore/scikit-bio/issues/1313))
* `OrdinationResults` is now importable from `skbio` and `skbio.stats.ordination` and correctly linked from the documentation ([#1205](https://github.com/biocore/scikit-bio/issues/1205))
* Fixed performance bug in pairwise aligners resulting in 100x worse performance than in 0.2.4.

### Deprecated functionality [stable]
* Deprecated use of the term "non-degenerate", in favor of "definite". `GrammaredSequence.nondegenerate_chars`, `GrammaredSequence.nondegenerates`, and `GrammaredSequence.has_nondegenerates` have been renamed to `GrammaredSequence.definite_chars`, `GrammaredSequence.definites`, and `GrammaredSequence.has_definites`, respectively. The old names will be removed in scikit-bio 0.5.2. Relevant affected public classes include `GrammaredSequence`, `DNA`, `RNA`, and `Protein`.

### Deprecated functionality [experimental]
* Deprecated function `skbio.util.create_dir`. This function will be removed in scikit-bio 0.5.1. Please use the Python standard library
functionality described [here](https://docs.python.org/2/library/os.html#os.makedirs). ([#833](https://github.com/biocore/scikit-bio/issues/833))
* Deprecated function `skbio.util.remove_files`. This function will be removed in scikit-bio 0.5.1. Please use the Python standard library
functionality described [here](https://docs.python.org/2/library/os.html#os.remove). ([#833](https://github.com/biocore/scikit-bio/issues/833))
* Deprecated function `skbio.util.is_casava_v180_or_later`. This function will be removed in 0.5.1. Functionality moved to FASTQ sniffer.
([#833](https://github.com/biocore/scikit-bio/issues/833))

### Miscellaneous
* When installing scikit-bio via `pip`, numpy must now be installed first ([#1296](https://github.com/biocore/scikit-bio/issues/1296))

## Version 0.4.2 (2016-02-17)

Minor maintenance release. **This is the last Python 2.7 compatible release. Future scikit-bio releases will only support Python 3.**

### Features
* Added `skbio.tree.TreeNode.bifurcate` for converting multifurcating trees into bifurcating trees. ([#896](https://github.com/biocore/scikit-bio/issues/896))
* Added `skbio.io.format.stockholm` for reading Stockholm files into a `TabularMSA` and writing from a `TabularMSA`. ([#967](https://github.com/biocore/scikit-bio/issues/967))
* scikit-bio `Sequence` objects have better compatibility with numpy. For example, calling `np.asarray(sequence)` now converts the sequence to a numpy array of characters (the same as calling `sequence.values`).
* Added `skbio.sequence.distance` subpackage for computing distances between scikit-bio `Sequence` objects ([#913](https://github.com/biocore/scikit-bio/issues/913))
* Added ``skbio.sequence.GrammaredSequence``, which can be inherited from to create grammared sequences with custom alphabets (e.g., for use with TabularMSA) ([#1175](https://github.com/biocore/scikit-bio/issues/1175))
* Added ``skbio.util.classproperty`` decorator

### Backward-incompatible changes [stable]
* When sniffing or reading a file (`skbio.io.sniff`, `skbio.io.read`, or the object-oriented `.read()` interface), passing `newline` as a keyword argument to `skbio.io.open` now raises a `TypeError`. This backward-incompatible change to a stable API is necessary because it fixes a bug (more details in bug fix section below).
* When reading a FASTQ or QSEQ file and passing `variant='solexa'`, `ValueError` is now raised instead of `NotImplementedError`. This backward-incompatible change to a stable API is necessary to avoid creating a spin-locked process due to [a bug in Python](https://bugs.python.org/issue25786). See [#1256](https://github.com/biocore/scikit-bio/issues/1256) for details. This change is temporary and will be reverted to `NotImplementedError` when the bug is fixed in Python.

### Backward-incompatible changes [experimental]
* `skbio.io.format.genbank`: When reading GenBank files, the date field of the LOCUS line is no longer parsed into a `datetime.datetime` object and is left as a string. When writing GenBank files, the locus date metadata is expected to be a string instead of a `datetime.datetime` object ([#1153](https://github.com/biocore/scikit-bio/issues/1153))
* `Sequence.distance` now converts the input sequence (`other`) to its type before passing both sequences to `metric`. Previous behavior was to always convert to `Sequence`.

### Bug fixes
* Fixed bug when using `Sequence.distance` or `DistanceMatrix.from_iterable` to compute distances between `Sequence` objects with differing `metadata`/`positional_metadata` and passing `metric=scipy.spatial.distance.hamming` ([#1254](https://github.com/biocore/scikit-bio/issues/1254))
* Fixed performance bug when computing Hamming distances between `Sequence` objects in `DistanceMatrix.from_iterable` ([#1250](https://github.com/biocore/scikit-bio/issues/1250))
* Changed `skbio.stats.composition.multiplicative_replacement` to raise an error whenever a large value of `delta` is chosen ([#1241](https://github.com/biocore/scikit-bio/issues/1241))
* When sniffing or reading a file (`skbio.io.sniff`, `skbio.io.read`, or the object-oriented `.read()` interface), passing `newline` as a keyword argument to `skbio.io.open` now raises a `TypeError`. The file format's `newline` character will be used when opening the file. Previous behavior allowed overriding the format's `newline` character but this could cause issues with readers that assume newline characters are those defined by the file format (which is an entirely reasonable assumption). This bug is very unlikely to have surfaced in practice as the default `newline` behavior is *universal newlines mode*.
* DNA, RNA, and Protein are no longer inheritable because they assume an IUPAC alphabet.
* `DistanceMatrix` constructor provides more informative error message when data contains NaNs ([#1276](https://github.com/biocore/scikit-bio/issues/1276))

### Miscellaneous
* Warnings raised by scikit-bio now share a common subclass ``skbio.util.SkbioWarning``.

## Version 0.4.1 (2015-12-09)

### Features
* The ``TabularMSA`` object was added to represent and operate on tabular multiple sequence alignments. This satisfies [RFC 1](https://github.com/biocore/scikit-bio-rfcs/blob/master/active/001-tabular-msa.md). See the ``TabularMSA`` docs for full details.
* Added phylogenetic diversity metrics, including weighted UniFrac, unweighted UniFrac, and Faith's Phylogenetic Diversity. These are accessible as ``skbio.diversity.beta.unweighted_unifrac``, ``skbio.diversity.beta.weighted_unifrac``, and ``skbio.diversity.alpha.faith_pd``, respectively.
* Addition of the function ``skbio.diversity.alpha_diversity`` to support applying an alpha diversity metric to multiple samples in one call.
* Addition of the functions ``skbio.diversity.get_alpha_diversity_metrics`` and ``skbio.diversity.get_beta_diversity_metrics`` to support discovery of the alpha and beta diversity metrics implemented in scikit-bio.
* Added `skbio.stats.composition.ancom` function, a test for OTU differential abundance across sample categories. ([#1054](https://github.com/biocore/scikit-bio/issues/1054))
* Added `skbio.io.format.blast7` for reading BLAST+ output format 7 or BLAST output format 9 files into a `pd.DataFrame`. ([#1110](https://github.com/biocore/scikit-bio/issues/1110))
* Added `skbio.DissimilarityMatrix.to_data_frame` method for creating a ``pandas.DataFrame`` from a `DissimilarityMatrix` or `DistanceMatrix`. ([#757](https://github.com/biocore/scikit-bio/issues/757))
* Added support for one-dimensional vector of dissimilarities in `skbio.stats.distance.DissimilarityMatrix`
constructor. ([#6240](https://github.com/biocore/scikit-bio/issues/624))
* Added `skbio.io.format.blast6` for reading BLAST+ output format 6 or BLAST output format 8 files into a `pd.DataFrame`. ([#1110](https://github.com/biocore/scikit-bio/issues/1110))
* Added `inner`, `ilr`, `ilr_inv` and `clr_inv`, ``skbio.stats.composition``, which enables linear transformations on compositions ([#892](https://github.com/biocore/scikit-bio/issues/892)
* Added ``skbio.diversity.alpha.pielou_e`` function as an evenness metric of alpha diversity. ([#1068](https://github.com/biocore/scikit-bio/issues/1068))
* Added `to_regex` method to `skbio.sequence._iupac_sequence` ABC - it returns a regex object that matches all non-degenerate versions of the sequence.
* Added ``skbio.util.assert_ordination_results_equal`` function for comparing ``OrdinationResults`` objects in unit tests.
* Added ``skbio.io.format.genbank`` for reading and writing GenBank/GenPept for ``DNA``, ``RNA``, ``Protein`` and ``Sequence`` classes.
* Added ``skbio.util.RepresentationWarning`` for warning about substitutions, assumptions, or particular alterations that were made for the successful completion of a process.
* ``TreeNode.tip_tip_distances`` now supports nodes without an associated length. In this case, a length of 0.0 is assumed and an ``skbio.util.RepresentationWarning`` is raised. Previous behavior was to raise a ``NoLengthError``. ([#791](https://github.com/biocore/scikit-bio/issues/791))
* ``DistanceMatrix`` now has a new constructor method called `from_iterable`.
* ``Sequence`` now accepts ``lowercase`` keyword like ``DNA`` and others. Updated ``fasta``, ``fastq``, and ``qseq`` readers/writers for ``Sequence`` to reflect this.
* The ``lowercase`` method has been moved up to ``Sequence`` meaning all sequence objects now have a ``lowercase`` method.
* Added ``reverse_transcribe`` class method to ``RNA``.
* Added `Sequence.observed_chars` property for obtaining the set of observed characters in a sequence. ([#1075](https://github.com/biocore/scikit-bio/issues/1075))
* Added `Sequence.frequencies` method for computing character frequencies in a sequence. ([#1074](https://github.com/biocore/scikit-bio/issues/1074))
* Added experimental class-method ``Sequence.concat`` which will produce a new sequence from an iterable of existing sequences. Parameters control how positional metadata is propagated during a concatenation.
* ``TreeNode.to_array`` now supports replacing ``nan`` branch lengths in the resulting branch length vector with the value provided as ``nan_length_value``.
* ``skbio.io.format.phylip`` now supports sniffing and reading strict, sequential PHYLIP-formatted files into ``skbio.Alignment`` objects. ([#1006](https://github.com/biocore/scikit-bio/issues/1006))
* Added `default_gap_char` class property to ``DNA``, ``RNA``, and ``Protein`` for representing gap characters in a new sequence.

### Backward-incompatible changes [stable]
* `Sequence.kmer_frequencies` now returns a `dict`. Previous behavior was to return a `collections.Counter` if `relative=False` was passed, and a `collections.defaultdict` if `relative=True` was passed. In the case of a missing key, the `Counter` would return 0 and the `defaultdict` would return 0.0. Because the return type is now always a `dict`, attempting to access a missing key will raise a `KeyError`. This change *may* break backwards-compatibility depending on how the `Counter`/`defaultdict` is being used. We hope that in most cases this change will not break backwards-compatibility because both `Counter` and `defaultdict` are `dict` subclasses.

   If the previous behavior is desired, convert the `dict` into a `Counter`/`defaultdict`:

    ```python
    import collections
    from skbio import Sequence
    seq = Sequence('ACCGAGTTTAACCGAATA')

    # Counter
    freqs_dict = seq.kmer_frequencies(k=8)
    freqs_counter = collections.Counter(freqs_dict)

    # defaultdict
    freqs_dict = seq.kmer_frequencies(k=8, relative=True)
    freqs_default_dict = collections.defaultdict(float, freqs_dict)
    ```

   **Rationale:** We believe it is safer to return `dict` instead of `Counter`/`defaultdict` as this may prevent error-prone usage of the return value. Previous behavior allowed accessing missing kmers, returning 0 or 0.0 depending on the `relative` parameter. This is convenient in many cases but also potentially misleading. For example, consider the following code:

    ```python
    from skbio import Sequence
    seq = Sequence('ACCGAGTTTAACCGAATA')
    freqs = seq.kmer_frequencies(k=8)
    freqs['ACCGA']
    ```

    Previous behavior would return 0 because the kmer `'ACCGA'` is not present in the `Counter`. In one respect this is the correct answer because we asked for kmers of length 8; `'ACCGA'` is a different length so it is not included in the results. However, we believe it is safer to avoid this implicit behavior in case the user assumes there are no `'ACCGA'` kmers in the sequence (which there are!). A `KeyError` in this case is more explicit and forces the user to consider their query. Returning a `dict` will also be consistent with `Sequence.frequencies`.

### Backward-incompatible changes [experimental]
* Replaced ``PCoA``, ``CCA``, ``CA`` and ``RDA`` in ``skbio.stats.ordination`` with equivalent functions ``pcoa``, ``cca``, ``ca`` and ``rda``. These functions now take ``pd.DataFrame`` objects.
* Change ``OrdinationResults`` to have its attributes based on ``pd.DataFrame`` and ``pd.Series`` objects, instead of pairs of identifiers and values. The changes are as follows:
    - ``species`` and ``species_ids`` have been replaced by a ``pd.DataFrame`` named ``features``.
    - ``site`` and ``site_ids`` have been replaced by a ``pd.DataFrame`` named ``samples``.
    - ``eigvals`` is now a ``pd.Series`` object.
    - ``proportion_explained`` is now a ``pd.Series`` object.
    - ``biplot`` is now a ``pd.DataFrame`` object named ``biplot_scores``.
    - ``site_constraints`` is now a ``pd.DataFrame`` object named ``sample_constraints``.
* ``short_method_name`` and ``long_method_name`` are now required arguments of the ``OrdinationResults`` object.
* Removed `skbio.diversity.alpha.equitability`. Please use `skbio.diversity.alpha.pielou_e`, which is more accurately named and better documented. Note that `equitability` by default used logarithm base 2 while `pielou_e` uses logarithm base `e` as described in Heip 1974.
* ``skbio.diversity.beta.pw_distances`` is now called ``skbio.diversity.beta_diversity``. This function no longer defines a default metric, and ``metric`` is now the first argument to this function. This function can also now take a pairwise distances function as ``pairwise_func``.
* Deprecated function ``skbio.diversity.beta.pw_distances_from_table`` has been removed from scikit-bio as scheduled. Code that used this should be adapted to use ``skbio.diversity.beta_diversity``.
* ``TreeNode.index_tree`` now returns a 2-D numpy array as its second return value (the child node index) instead of a 1-D numpy array.
* Deprecated functions `skbio.draw.boxplots` and `skbio.draw.grouped_distributions` have been removed from scikit-bio as scheduled. These functions generated plots that were not specific to bioinformatics. These types of plots can be generated with seaborn or another general-purpose plotting package.
* Deprecated function `skbio.stats.power.bootstrap_power_curve` has been removed from scikit-bio as scheduled. Use `skbio.stats.power.subsample_power` or `skbio.stats.power.subsample_paired_power` followed by `skbio.stats.power.confidence_bound`.
* Deprecated function `skbio.stats.spatial.procrustes` has been removed from scikit-bio as scheduled in favor of `scipy.spatial.procrustes`.
* Deprecated class `skbio.tree.CompressedTrie` and function `skbio.tree.fasta_to_pairlist` have been removed from scikit-bio as scheduled in favor of existing general-purpose Python trie packages.
* Deprecated function `skbio.util.flatten` has been removed from scikit-bio as scheduled in favor of solutions available in the Python standard library (see [here](http://stackoverflow.com/a/952952/3639023) and [here](http://stackoverflow.com/a/406199/3639023) for examples).
* Pairwise alignment functions in `skbio.alignment` now return a tuple containing the `TabularMSA` alignment, alignment score, and start/end positions. The returned `TabularMSA`'s `index` is always the default integer index; sequence IDs are no longer propagated to the MSA. Additionally, the pairwise alignment functions now accept the following input types to align:
    - `local_pairwise_align_nucleotide`: `DNA` or `RNA`
    - `local_pairwise_align_protein`: `Protein`
    - `local_pairwise_align`: `IUPACSequence`
    - `global_pairwise_align_nucleotide`: `DNA`, `RNA`, or `TabularMSA[DNA|RNA]`
    - `global_pairwise_align_protein`: `Protein` or `TabularMSA[Protein]`
    - `global_pairwise_align`: `IUPACSequence` or `TabularMSA`
    - `local_pairwise_align_ssw`: `DNA`, `RNA`, or `Protein`. Additionally, this function now overrides the `protein` kwarg based on input type. `constructor` parameter was removed because the function now determines the return type based on input type.
* Removed `skbio.alignment.SequenceCollection` in favor of using a list or other standard library containers to store scikit-bio sequence objects (most `SequenceCollection` operations were simple list comprehensions). Use `DistanceMatrix.from_iterable` instead of `SequenceCollection.distances` (pass `key="id"` to exactly match original behavior).
* Removed `skbio.alignment.Alignment` in favor of `skbio.alignment.TabularMSA`.
* Removed `skbio.alignment.SequenceCollectionError` and `skbio.alignment.AlignmentError` exceptions as their corresponding classes no longer exist.

### Bug Fixes

* ``Sequence`` objects now handle slicing of empty positional metadata correctly. Any metadata that is empty will no longer be propagated by the internal ``_to`` constructor. ([#1133](https://github.com/biocore/scikit-bio/issues/1133))
* ``DissimilarityMatrix.plot()`` no longer leaves a white border around the
  heatmap it plots (PR #1070).
* TreeNode.root_at_midpoint`` no longer fails when a node with two equal length child branches exists in the tree. ([#1077](https://github.com/biocore/scikit-bio/issues/1077))
* ``TreeNode._set_max_distance``, as called through ``TreeNode.get_max_distance`` or ``TreeNode.root_at_midpoint`` would store distance information as ``list``s in the attribute ``MaxDistTips`` on each node in the tree, however, these distances were only valid for the node in which the call to ``_set_max_distance`` was made. The values contained in ``MaxDistTips`` are now correct across the tree following a call to ``get_max_distance``. The scope of impact of this bug is limited to users that were interacting directly with ``MaxDistTips`` on descendant nodes; this bug does not impact any known method within scikit-bio. ([#1223](https://github.com/biocore/scikit-bio/issues/1223))
* Added missing `nose` dependency to setup.py's `install_requires`. ([#1214](https://github.com/biocore/scikit-bio/issues/1214))
* Fixed issue that resulted in legends of ``OrdinationResult`` plots sometimes being truncated. ([#1210](https://github.com/biocore/scikit-bio/issues/1210))

### Deprecated functionality [stable]
* `skbio.Sequence.copy` has been deprecated in favor of `copy.copy(seq)` and `copy.deepcopy(seq)`.

### Miscellaneous
* Doctests are now written in Python 3.
* ``make test`` now validates MANIFEST.in using [check-manifest](https://github.com/mgedmin/check-manifest). ([#461](https://github.com/biocore/scikit-bio/issues/461))
* Many new alpha diversity equations added to ``skbio.diversity.alpha`` documentation. ([#321](https://github.com/biocore/scikit-bio/issues/321))
* Order of ``lowercase`` and ``validate`` keywords swapped in ``DNA``, ``RNA``, and ``Protein``.

## Version 0.4.0 (2015-07-08)

Initial beta release. In addition to the changes detailed below, the following
subpackages have been mostly or entirely rewritten and most of their APIs are
substantially different (and improved!):

* `skbio.sequence`
* `skbio.io`

The APIs of these subpackages are now stable, and all others are experimental. See the [API stability docs](https://github.com/biocore/scikit-bio/tree/0.4.0/doc/source/user/api_stability.rst) for more details, including what we mean by *stable* and *experimental* in this context. We recognize that this is a lot of backward-incompatible changes. To avoid these types of changes being a surprise to our users, our public APIs are now decorated to make it clear to developers when an API can be relied upon (stable) and when it may be subject to change (experimental).

### Features
* Added `skbio.stats.composition` for analyzing data made up of proportions
* Added new ``skbio.stats.evolve`` subpackage for evolutionary statistics. Currently contains a single function, ``hommola_cospeciation``, which implements a permutation-based test of correlation between two distance matrices.
* Added support for ``skbio.io.util.open_file`` and ``skbio.io.util.open_files`` to pull files from HTTP and HTTPS URLs. This behavior propagates to the I/O registry.
* FASTA/QUAL (``skbio.io.format.fasta``) and FASTQ (``skbio.io.format.fastq``) readers now allow blank or whitespace-only lines at the beginning of the file, between records, or at the end of the file. A blank or whitespace-only line in any other location will continue to raise an error [#781](https://github.com/biocore/scikit-bio/issues/781).
* scikit-bio now ignores leading and trailing whitespace characters on each line while reading FASTA/QUAL and FASTQ files.
* Added `ratio` parameter to `skbio.stats.power.subsample_power`. This allows the user to calculate power on groups for uneven size (For example, draw twice as many samples from Group B than Group A). If `ratio` is not set, group sizes will remain equal across all groups.
* Power calculations (`skbio.stats.power.subsample_power` and `skbio.stats.power.subsample_paired_power`) can use test functions that return multiple p values, like some multivariate linear regression models. Previously, the power calculations required the test to return a single p value.
* Added ``skbio.util.assert_data_frame_almost_equal`` function for comparing ``pd.DataFrame`` objects in unit tests.

### Performance enhancements
* The speed of quality score decoding has been significantly improved (~2x) when reading `fastq` files.
* The speed of `NucleotideSequence.reverse_complement` has been improved (~6x).

### Bug fixes
* Changed `Sequence.distance` to raise an error any time two sequences are passed of different lengths regardless of the `distance_fn` being passed. [(#514)](https://github.com/biocore/scikit-bio/issues/514)
* Fixed issue with ``TreeNode.extend`` where if given the children of another ``TreeNode`` object (``tree.children``), both trees would be left in an incorrect and unpredictable state. ([#889](https://github.com/biocore/scikit-bio/issues/889))
* Changed the way power was calculated in `subsample_paired_power` to move the subsample selection before the test is performed. This increases the number of Monte Carlo simulations performed during power estimation, and improves the accuracy of the returned estimate. Previous power estimates from `subsample_paired_power` should be disregarded and re-calculated. ([#910](https://github.com/biocore/scikit-bio/issues/910))
* Fixed issue where `randdm` was attempting to create asymmetric distance matrices.This was causing an error to be raised by the `DistanceMatrix` constructor inside of the `randdm` function, so that `randdm` would fail when attempting to create large distance matrices. ([#943](https://github.com/biocore/scikit-bio/issues/943))

### Deprecated functionality
* Deprecated `skbio.util.flatten`. This function will be removed in scikit-bio 0.3.1. Please use standard python library functionality
described here [Making a flat list out of lists of lists](http://stackoverflow.com/a/952952/3639023), [Flattening a shallow list](http://stackoverflow.com/a/406199/3639023) ([#833](https://github.com/biocore/scikit-bio/issues/833))
* Deprecated `skbio.stats.power.bootstrap_power_curve` will be removed in scikit-bio 0.4.1. It is deprecated in favor of using ``subsample_power`` or ``sample_paired_power`` to calculate a power matrix, and then the use of ``confidence_bounds`` to calculate the average and confidence intervals.

### Backward-incompatible changes
* Removed the following deprecated functionality:
    - `skbio.parse` subpackage, including `SequenceIterator`, `FastaIterator`, `FastqIterator`, `load`, `parse_fasta`, `parse_fastq`, `parse_qual`, `write_clustal`, `parse_clustal`, and `FastqParseError`; please use `skbio.io` instead.
    - `skbio.format` subpackage, including `fasta_from_sequence`, `fasta_from_alignment`, and `format_fastq_record`; please use `skbio.io` instead.
    - `skbio.alignment.SequenceCollection.int_map`; please use `SequenceCollection.update_ids` instead.
    - `skbio.alignment.SequenceCollection` methods `to_fasta` and `toFasta`; please use `SequenceCollection.write` instead.
    - `constructor` parameter in `skbio.alignment.Alignment.majority_consensus`; please convert returned biological sequence object manually as desired (e.g., `str(seq)`).
    - `skbio.alignment.Alignment.to_phylip`; please use `Alignment.write` instead.
    - `skbio.sequence.BiologicalSequence.to_fasta`; please use `BiologicalSequence.write` instead.
    - `skbio.tree.TreeNode` methods `from_newick`, `from_file`, and `to_newick`; please use `TreeNode.read` and `TreeNode.write` instead.
    - `skbio.stats.distance.DissimilarityMatrix` methods `from_file` and `to_file`; please use `DissimilarityMatrix.read` and `DissimilarityMatrix.write` instead.
    - `skbio.stats.ordination.OrdinationResults` methods `from_file` and `to_file`; please use `OrdinationResults.read` and `OrdinationResults.write` instead.
    - `skbio.stats.p_value_to_str`; there is no replacement.
    - `skbio.stats.subsample`; please use `skbio.stats.subsample_counts` instead.
    - `skbio.stats.distance.ANOSIM`; please use `skbio.stats.distance.anosim` instead.
    - `skbio.stats.distance.PERMANOVA`; please use `skbio.stats.distance.permanova` instead.
    - `skbio.stats.distance.CategoricalStatsResults`; there is no replacement, please use `skbio.stats.distance.anosim` or `skbio.stats.distance.permanova`, which will return a `pandas.Series` object.
* `skbio.alignment.Alignment.majority_consensus` now returns `BiologicalSequence('')` if the alignment is empty. Previously, `''` was returned.
* `min_observations` was removed from `skbio.stats.power.subsample_power` and `skbio.stats.power.subsample_paired_power`. The minimum number of samples for subsampling depends on the data set and statistical tests. Having a default parameter to set unnecessary limitations on the technique.

### Miscellaneous
* Changed testing procedures
    - Developers should now use `make test`
    - Users can use `python -m skbio.test`
    - Added `skbio.util._testing.TestRunner` (available through `skbio.util.TestRunner`). Used to provide a `test` method for each module init file. This class represents a unified testing path which wraps all `skbio` testing functionality.
    - Autodetect Python version and disable doctests for Python 3.
* `numpy` is no longer required to be installed before installing scikit-bio!
* Upgraded checklist.py to check source files non-conforming to [new header style](http://scikit-bio.org/docs/latest/development/new_module.html). ([#855](https://github.com/biocore/scikit-bio/issues/855))
* Updated to use `natsort` >= 4.0.0.
* The method of subsampling was changed for ``skbio.stats.power.subsample_paired_power``. Rather than drawing a paired sample for the run and then subsampling for each count, the subsample is now drawn for each sample and each run. In test data, this did not significantly alter the power results.
* checklist.py now enforces `__future__` imports in .py files.

## Version 0.2.3 (2015-02-13)

### Features
* Modified ``skbio.stats.distance.pwmantel`` to accept a list of filepaths. This is useful as it allows for a smaller amount of memory consumption as it only loads two matrices at a time as opposed to requiring that all distance matrices are loaded into memory.
* Added ``skbio.util.find_duplicates`` for finding duplicate elements in an iterable.

### Bug fixes
* Fixed floating point precision bugs in ``Alignment.position_frequencies``, ``Alignment.position_entropies``, ``Alignment.omit_gap_positions``, ``Alignment.omit_gap_sequences``, ``BiologicalSequence.k_word_frequencies``, and ``SequenceCollection.k_word_frequencies`` ([#801](https://github.com/biocore/scikit-bio/issues/801)).

### Backward-incompatible changes
* Removed ``feature_types`` attribute from ``BiologicalSequence`` and all subclasses ([#797](https://github.com/biocore/scikit-bio/pull/797)).
* Removed ``find_features`` method from ``BiologicalSequence`` and ``ProteinSequence`` ([#797](https://github.com/biocore/scikit-bio/pull/797)).
* ``BiologicalSequence.k_word_frequencies`` now returns a ``collections.defaultdict`` of type ``float`` instead of type ``int``. This only affects the "default" case, when a key isn't present in the dictionary. Previous behavior would return ``0`` as an ``int``, while the new behavior is to return ``0.0`` as a ``float``. This change also affects the ``defaultdict``s that are returned by ``SequenceCollection.k_word_frequencies``.

### Miscellaneous
* ``DissimilarityMatrix`` and ``DistanceMatrix`` now report duplicate IDs in the ``DissimilarityMatrixError`` message that can be raised during validation.

## Version 0.2.2 (2014-12-04)

### Features
* Added ``plot`` method to ``skbio.stats.distance.DissimilarityMatrix`` for creating basic heatmaps of a dissimilarity/distance matrix (see [#684](https://github.com/biocore/scikit-bio/issues/684)). Also added  ``_repr_png_`` and ``_repr_svg_`` methods for automatic display in the IPython Notebook, with ``png`` and ``svg`` properties for direct access.
* Added `__str__` method to `skbio.stats.ordination.OrdinationResults`.
* Added ``skbio.stats.distance.anosim`` and ``skbio.stats.distance.permanova`` functions, which replace the ``skbio.stats.distance.ANOSIM`` and ``skbio.stats.distance.PERMANOVA`` classes. These new functions provide simpler procedural interfaces to running these statistical methods. They also provide more convenient access to results by returning a ``pandas.Series`` instead of a ``CategoricalStatsResults`` object. These functions have more extensive documentation than their previous versions. If significance tests are suppressed, p-values are returned as ``np.nan`` instead of ``None`` for consistency with other statistical methods in scikit-bio. [#754](https://github.com/biocore/scikit-bio/issues/754)
* Added `skbio.stats.power` for performing empirical power analysis. The module uses existing datasets and iteratively draws samples to estimate the number of samples needed to see a significant difference for a given critical value.
* Added `skbio.stats.isubsample` for subsampling from an unknown number of values. This method supports subsampling from multiple partitions and does not require that all items be stored in memory, requiring approximately `O(N*M)`` space where `N` is the number of partitions and `M` is the maximum subsample size.
* Added ``skbio.stats.subsample_counts``, which replaces ``skbio.stats.subsample``. See deprecation section below for more details ([#770](https://github.com/biocore/scikit-bio/issues/770)).

### Bug fixes
* Fixed issue where SSW wouldn't compile on i686 architectures ([#409](https://github.com/biocore/scikit-bio/issues/409)).

### Deprecated functionality
* Deprecated ``skbio.stats.p_value_to_str``. This function will be removed in scikit-bio 0.3.0. Permutation-based p-values in scikit-bio are calculated as ``(num_extreme + 1) / (num_permutations + 1)``, so it is impossible to obtain a p-value of zero. This function historically existed for correcting the number of digits displayed when obtaining a p-value of zero. Since this is no longer possible, this functionality will be removed.
* Deprecated ``skbio.stats.distance.ANOSIM`` and ``skbio.stats.distance.PERMANOVA`` in favor of ``skbio.stats.distance.anosim`` and ``skbio.stats.distance.permanova``, respectively.
* Deprecated ``skbio.stats.distance.CategoricalStatsResults`` in favor of using ``pandas.Series`` to store statistical method results. ``anosim`` and ``permanova`` return ``pandas.Series`` instead of ``CategoricalStatsResults``.
* Deprecated ``skbio.stats.subsample`` in favor of ``skbio.stats.subsample_counts``, which provides an identical interface; only the function name has changed. ``skbio.stats.subsample`` will be removed in scikit-bio 0.3.0.

### Backward-incompatible changes
* Deprecation warnings are now raised using ``DeprecationWarning`` instead of ``UserWarning`` ([#774](https://github.com/biocore/scikit-bio/issues/774)).

### Miscellaneous
* The ``pandas.DataFrame`` returned by ``skbio.stats.distance.pwmantel`` now stores p-values as floats and does not convert them to strings with a specific number of digits. p-values that were previously stored as "N/A" are now stored as ``np.nan`` for consistency with other statistical methods in scikit-bio. See note in "Deprecated functionality" above regarding ``p_value_to_str`` for details.
* scikit-bio now supports versions of IPython < 2.0.0 ([#767](https://github.com/biocore/scikit-bio/issues/767)).

## Version 0.2.1 (2014-10-27)

This is an alpha release of scikit-bio. At this stage, major backwards-incompatible API changes can and will happen. Unified I/O with the scikit-bio I/O registry was the focus of this release.

### Features
* Added ``strict`` and ``lookup`` optional parameters to ``skbio.stats.distance.mantel`` for handling reordering and matching of IDs when provided ``DistanceMatrix`` instances as input (these parameters were previously only available in ``skbio.stats.distance.pwmantel``).
* ``skbio.stats.distance.pwmantel`` now accepts an iterable of ``array_like`` objects. Previously, only ``DistanceMatrix`` instances were allowed.
* Added ``plot`` method to ``skbio.stats.ordination.OrdinationResults`` for creating basic 3-D matplotlib scatterplots of ordination results, optionally colored by metadata in a ``pandas.DataFrame`` (see [#518](https://github.com/biocore/scikit-bio/issues/518)). Also added  ``_repr_png_`` and ``_repr_svg_`` methods for automatic display in the IPython Notebook, with ``png`` and ``svg`` properties for direct access.
* Added ``skbio.stats.ordination.assert_ordination_results_equal`` for comparing ``OrdinationResults`` objects for equality in unit tests.
* ``BiologicalSequence`` (and its subclasses) now optionally store Phred quality scores. A biological sequence's quality scores are stored as a 1-D ``numpy.ndarray`` of nonnegative integers that is the same length as the biological sequence. Quality scores can be provided upon object instantiation via the keyword argument ``quality``, and can be retrieved via the ``BiologicalSequence.quality`` property. ``BiologicalSequence.has_quality`` is also provided for determining whether a biological sequence has quality scores or not. See [#616](https://github.com/biocore/scikit-bio/issues/616) for more details.
* Added ``BiologicalSequence.sequence`` property for retrieving the underlying string representing the sequence characters. This was previously (and still is) accessible via ``BiologicalSequence.__str__``. It is provided via a property for convenience and explicitness.
* Added ``BiologicalSequence.equals`` for full control over equality testing of biological sequences. By default, biological sequences must have the same type, underlying sequence of characters, identifier, description, and quality scores to compare equal. These properties can be ignored via the keyword argument ``ignore``. The behavior of ``BiologicalSequence.__eq__``/``__ne__`` remains unchanged (only type and underlying sequence of characters are compared).
* Added ``BiologicalSequence.copy`` for creating a copy of a biological sequence, optionally with one or more attributes updated.
* ``BiologicalSequence.__getitem__`` now supports specifying a sequence of indices to take from the biological sequence.
* Methods to read and write taxonomies are now available under ``skbio.tree.TreeNode.from_taxonomy`` and ``skbio.tree.TreeNode.to_taxonomy`` respectively.
* Added ``SequenceCollection.update_ids``, which provides a flexible way of updating sequence IDs on a ``SequenceCollection`` or ``Alignment`` (note that a new object is returned, since instances of these classes are immutable). Deprecated ``SequenceCollection.int_map`` in favor of this new method; it will be removed in scikit-bio 0.3.0.
* Added ``skbio.util.cardinal_to_ordinal`` for converting a cardinal number to ordinal string (e.g., useful for error messages).
* New I/O Registry: supports multiple file formats, automatic file format detection when reading, unified procedural ``skbio.io.read`` and ``skbio.io.write`` in addition to OOP interfaces (``read/write`` methods) on the below objects. See ``skbio.io`` for more details.
    - Added "clustal" format support:
        * Has sniffer
        * Readers: ``Alignment``
        * Writers: ``Alignment``
    - Added "lsmat" format support:
        * Has sniffer
        * Readers: ``DissimilarityMatrix``, ``DistanceMatrix``
        * Writers: ``DissimilarityMatrix``, ``DistanceMatrix``
    - Added "ordination" format support:
        * Has sniffer
        * Readers: ``OrdinationResults``
        * Writers: ``OrdinationResults``
    - Added "newick" format support:
        * Has sniffer
        * Readers: ``TreeNode``
        * Writers: ``TreeNode``
    - Added "phylip" format support:
        * No sniffer
        * Readers: None
        * Writers: ``Alignment``
    - Added "qseq" format support:
        * Has sniffer
        * Readers: generator of ``BiologicalSequence`` or its subclasses, ``SequenceCollection``, ``BiologicalSequence``, ``NucleotideSequence``, ``DNASequence``, ``RNASequence``, ``ProteinSequence``
        * Writers: None
    - Added "fasta"/QUAL format support:
        * Has sniffer
        * Readers: generator of ``BiologicalSequence`` or its subclasses, ``SequenceCollection``, ``Alignment``, ``BiologicalSequence``, ``NucleotideSequence``, ``DNASequence``, ``RNASequence``, ``ProteinSequence``
        * Writers: same as readers
    - Added "fastq" format support:
        * Has sniffer
        * Readers: generator of ``BiologicalSequence`` or its subclasses, ``SequenceCollection``, ``Alignment``, ``BiologicalSequence``, ``NucleotideSequence``, ``DNASequence``, ``RNASequence``, ``ProteinSequence``
        * Writers: same as readers

### Bug fixes

* Removed ``constructor`` parameter from ``Alignment.k_word_frequencies``, ``BiologicalSequence.k_words``, ``BiologicalSequence.k_word_counts``, and ``BiologicalSequence.k_word_frequencies`` as it had no effect (it was never hooked up in the underlying code). ``BiologicalSequence.k_words`` now returns a generator of ``BiologicalSequence`` objects instead of strings.
* Modified the ``Alignment`` constructor to verify that all sequences have the same length, if not, raise an ``AlignmentError`` exception.  Updated the method ``Alignment.subalignment`` to calculate the indices only once now that identical sequence length is guaranteed.

### Deprecated functionality
* Deprecated ``constructor`` parameter in ``Alignment.majority_consensus`` in favor of having users call ``str`` on the returned ``BiologicalSequence``. This parameter will be removed in scikit-bio 0.3.0.

* Existing I/O functionality deprecated in favor of I/O registry, old functionality will be removed in scikit-bio 0.3.0. All functionality can be found at ``skbio.io.read``, ``skbio.io.write``, and the methods listed below:
    * Deprecated the following "clustal" readers/writers:
        - ``write_clustal`` -> ``Alignment.write``
        - ``parse_clustal`` -> ``Alignment.read``

    * Deprecated the following distance matrix format ("lsmat") readers/writers:
        - ``DissimilarityMatrix.from_file`` -> ``DissimilarityMatrix.read``
        - ``DissimilarityMatrix.to_file`` -> ``DissimilarityMatrix.write``
        - ``DistanceMatrix.from_file`` -> ``DistanceMatrix.read``
        - ``DistanceMatrix.to_file`` -> ``DistanceMatrix.write``

    * Deprecated the following ordination format ("ordination") readers/writers:
        - ``OrdinationResults.from_file`` -> ``OrdinationResults.read``
        - ``OrdinationResults.to_file`` -> ``OrdinationResults.write``

    * Deprecated the following "newick" readers/writers:
        - ``TreeNode.from_file`` -> ``TreeNode.read``
        - ``TreeNode.from_newick`` -> ``TreeNode.read``
        - ``TreeNode.to_newick`` -> ``TreeNode.write``

    * Deprecated the following "phylip" writers:
        - ``Alignment.to_phylip`` -> ``Alignment.write``

    * Deprecated the following "fasta"/QUAL readers/writers:
        - ``SequenceCollection.from_fasta_records`` -> ``SequenceCollection.read``
        - ``SequenceCollection.to_fasta`` -> ``SequenceCollection.write``
        - ``fasta_from_sequences`` -> ``skbio.io.write(obj, into=<file>, format='fasta')``
        - ``fasta_from_alignment`` -> ``Alignment.write``
        - ``parse_fasta`` -> ``skbio.io.read(<fasta>, format='fasta')``
        - ``parse_qual`` -> ``skbio.io.read(<fasta>, format='fasta', qual=<file>)``
        - ``BiologicalSequence.to_fasta`` -> ``BiologicalSequence.write``

    * Deprecated the following "fastq" readers/writers:
        - ``parse_fastq`` -> ``skbio.io.read(<fastq>, format='fastq')``
        - ``format_fastq_record`` -> ``skbio.io.write(<fastq>, format='fastq')``

### Backward-incompatible changes

* ``skbio.stats.distance.mantel`` now returns a 3-element tuple containing correlation coefficient, p-value, and the number of matching rows/cols in the distance matrices (``n``). The return value was previously a 2-element tuple containing only the correlation coefficient and p-value.
* ``skbio.stats.distance.mantel`` reorders input ``DistanceMatrix`` instances based on matching IDs (see optional parameters ``strict`` and ``lookup`` for controlling this behavior). In the past, ``DistanceMatrix`` instances were treated the same as ``array_like`` input and no reordering took place, regardless of ID (mis)matches. ``array_like`` input behavior remains the same.
* If mismatched types are provided to ``skbio.stats.distance.mantel`` (e.g., a ``DistanceMatrix`` and ``array_like``), a ``TypeError`` will be raised.

### Miscellaneous

* Added git timestamp checking to checklist.py, ensuring that when changes are made to Cython (.pyx) files, their corresponding generated C files are also updated.
* Fixed performance bug when instantiating ``BiologicalSequence`` objects. The previous runtime scaled linearly with sequence length; it is now constant time when the sequence is already a string. See [#623](https://github.com/biocore/scikit-bio/issues/623) for details.
* IPython and six are now required dependencies.

## Version 0.2.0 (2014-08-07)

This is an initial alpha release of scikit-bio. At this stage, major backwards-incompatible API changes can and will happen. Many backwards-incompatible API changes were made since the previous release.

### Features

* Added ability to compute distances between sequences in a ``SequenceCollection`` object ([#509](https://github.com/biocore/scikit-bio/issues/509)), and expanded ``Alignment.distance`` to allow the user to pass a function for computing distances (the default distance metric is still ``scipy.spatial.distance.hamming``) ([#194](https://github.com/biocore/scikit-bio/issues/194)).
* Added functionality to not penalize terminal gaps in global alignment. This functionality results in more biologically relevant global alignments (see [#537](https://github.com/biocore/scikit-bio/issues/537) for discussion of the issue) and is now the default behavior for global alignment.
* The python global aligners (``global_pairwise_align``, ``global_pairwise_align_nucleotide``, and ``global_pairwise_align_protein``) now support aligning pairs of sequences, pairs of alignments, and a sequence and an alignment (see [#550](https://github.com/biocore/scikit-bio/issues/550)). This functionality supports progressive multiple sequence alignment, among other things such as adding a sequence to an existing alignment.
* Added ``StockholmAlignment.to_file`` for writing Stockholm-formatted files.
* Added ``strict=True`` optional parameter to ``DissimilarityMatrix.filter``.
* Added ``TreeNode.find_all`` for finding all tree nodes that match a given name.


### Bug fixes

* Fixed bug that resulted in a ``ValueError`` from ``local_align_pairwise_nucleotide`` (see [#504](https://github.com/biocore/scikit-bio/issues/504)) under many circumstances. This would not generate incorrect results, but would cause the code to fail.

### Backward-incompatible changes

* Removed ``skbio.math``, leaving ``stats`` and ``diversity`` to become top level packages. For example, instead of ``from skbio.math.stats.ordination import PCoA`` you would now import ``from skbio.stats.ordination import PCoA``.
* The module ``skbio.math.gradient`` as well as the contents of ``skbio.math.subsample`` and ``skbio.math.stats.misc`` are now found in ``skbio.stats``. As an example, to import subsample: ``from skbio.stats import subsample``; to import everything from gradient: ``from skbio.stats.gradient import *``.
* The contents of ``skbio.math.stats.ordination.utils`` are now in ``skbio.stats.ordination``.
* Removed ``skbio.app`` subpackage (i.e., the *application controller framework*) as this code has been ported to the standalone [burrito](https://github.com/biocore/burrito) Python package. This code was not specific to bioinformatics and is useful for wrapping command-line applications in general.
* Removed ``skbio.core``, leaving ``alignment``, ``genetic_code``, ``sequence``, ``tree``, and ``workflow`` to become top level packages. For example, instead of ``from skbio.core.sequence import DNA`` you would now import ``from skbio.sequence import DNA``.
* Removed ``skbio.util.exception`` and ``skbio.util.warning`` (see [#577](https://github.com/biocore/scikit-bio/issues/577) for the reasoning behind this change). The exceptions/warnings were moved to the following locations:
 - ``FileFormatError``, ``RecordError``, ``FieldError``, and ``EfficiencyWarning`` have been moved to ``skbio.util``
 - ``BiologicalSequenceError`` has been moved to ``skbio.sequence``
 - ``SequenceCollectionError`` and ``StockholmParseError`` have been moved to ``skbio.alignment``
 - ``DissimilarityMatrixError``, ``DistanceMatrixError``, ``DissimilarityMatrixFormatError``, and ``MissingIDError`` have been moved to ``skbio.stats.distance``
 - ``TreeError``, ``NoLengthError``, ``DuplicateNodeError``, ``MissingNodeError``, and ``NoParentError`` have been moved to ``skbio.tree``
 - ``FastqParseError`` has been moved to ``skbio.parse.sequences``
 - ``GeneticCodeError``, ``GeneticCodeInitError``, and ``InvalidCodonError`` have been moved to ``skbio.genetic_code``
* The contents of ``skbio.genetic_code`` formerly ``skbio.core.genetic_code`` are now in ``skbio.sequence``. The ``GeneticCodes`` dictionary is now a function ``genetic_code``. The functionality is the same, except that because this is now a function rather than a dict, retrieving a genetic code is done using a function call rather than a lookup (so, for example, ``GeneticCodes[2]`` becomes ``genetic_code(2)``.
* Many submodules have been made private with the intention of simplifying imports for users. See [#562](https://github.com/biocore/scikit-bio/issues/562) for discussion of this change. The following list contains the previous module name and where imports from that module should now come from.
 - ``skbio.alignment.ssw`` to ``skbio.alignment``
 - ``skbio.alignment.alignment`` to ``skbio.alignment``
 - ``skbio.alignment.pairwise`` to ``skbio.alignment``
 - ``skbio.diversity.alpha.base`` to ``skbio.diversity.alpha``
 - ``skbio.diversity.alpha.gini`` to ``skbio.diversity.alpha``
 - ``skbio.diversity.alpha.lladser`` to ``skbio.diversity.alpha``
 - ``skbio.diversity.beta.base`` to ``skbio.diversity.beta``
 - ``skbio.draw.distributions`` to ``skbio.draw``
 - ``skbio.stats.distance.anosim`` to ``skbio.stats.distance``
 - ``skbio.stats.distance.base`` to ``skbio.stats.distance``
 - ``skbio.stats.distance.permanova`` to ``skbio.stats.distance``
 - ``skbio.distance`` to ``skbio.stats.distance``
 - ``skbio.stats.ordination.base`` to ``skbio.stats.ordination``
 - ``skbio.stats.ordination.canonical_correspondence_analysis`` to ``skbio.stats.ordination``
 - ``skbio.stats.ordination.correspondence_analysis`` to ``skbio.stats.ordination``
 - ``skbio.stats.ordination.principal_coordinate_analysis`` to ``skbio.stats.ordination``
 - ``skbio.stats.ordination.redundancy_analysis`` to ``skbio.stats.ordination``
 - ``skbio.tree.tree`` to ``skbio.tree``
 - ``skbio.tree.trie`` to ``skbio.tree``
 - ``skbio.util.misc`` to ``skbio.util``
 - ``skbio.util.testing`` to ``skbio.util``
 - ``skbio.util.exception`` to ``skbio.util``
 - ``skbio.util.warning`` to ``skbio.util``
* Moved ``skbio.distance`` contents into ``skbio.stats.distance``.

### Miscellaneous

* Relaxed requirement in ``BiologicalSequence.distance`` that sequences being compared are of equal length. This is relevant for Hamming distance, so the check is still performed in that case, but other distance metrics may not have that requirement. See [#504](https://github.com/biocore/scikit-bio/issues/507)).
* Renamed ``powertrip.py`` repo-checking script to ``checklist.py`` for clarity.
* ``checklist.py`` now ensures that all unit tests import from a minimally deep API. For example, it will produce an error if ``skbio.core.distance.DistanceMatrix`` is used over ``skbio.DistanceMatrix``.
* Extra dimension is no longer calculated in ``skbio.stats.spatial.procrustes``.
* Expanded documentation in various subpackages.
* Added new scikit-bio logo. Thanks [Alina Prassas](http://cargocollective.com/alinaprassas)!

## Version 0.1.4 (2014-06-25)

This is a pre-alpha release. At this stage, major backwards-incompatible API changes can and will happen.

### Features

* Added Python implementations of Smith-Waterman and Needleman-Wunsch alignment as ``skbio.core.alignment.pairwise.local_pairwise_align`` and ``skbio.core.alignment.pairwise.global_pairwise_align``. These are much slower than native C implementations (e.g., ``skbio.core.alignment.local_pairwise_align_ssw``) and as a result raise an ``EfficencyWarning`` when called, but are included as they serve as useful educational examples as they’re simple to experiment with.
* Added ``skbio.core.diversity.beta.pw_distances`` and ``skbio.core.diversity.beta.pw_distances_from_table``. These provide convenient access to the ``scipy.spatial.distance.pdist`` *beta diversity* metrics from within scikit-bio. The ``skbio.core.diversity.beta.pw_distances_from_table`` function will only be available temporarily, until the ``biom.table.Table`` object is merged into scikit-bio (see [#489](https://github.com/biocore/scikit-bio/issues/489)), at which point ``skbio.core.diversity.beta.pw_distances`` will be updated to use that.
* Added ``skbio.core.alignment.StockholmAlignment``, which provides support for parsing [Stockholm-formatted alignment files](http://sonnhammer.sbc.su.se/Stockholm.html) and working with those alignments in the context RNA secondary structural information.
* Added ``skbio.core.tree.majority_rule`` function for computing consensus trees from a list of trees.

### Backward-incompatible changes

* Function ``skbio.core.alignment.align_striped_smith_waterman`` renamed to ``local_pairwise_align_ssw`` and now returns an ``Alignment`` object instead of an ``AlignmentStructure``
* The following keyword-arguments for ``StripedSmithWaterman`` and ``local_pairwise_align_ssw`` have been renamed:
    * ``gap_open`` -> ``gap_open_penalty``
    * ``gap_extend`` -> ``gap_extend_penalty``
    * ``match`` -> ``match_score``
    * ``mismatch`` -> ``mismatch_score``
* Removed ``skbio.util.sort`` module in favor of [natsort](https://pypi.python.org/pypi/natsort) package.

### Miscellaneous

* Added powertrip.py script to perform basic sanity-checking of the repo based on recurring issues that weren't being caught until release time; added to Travis build.
* Added RELEASE.md with release instructions.
* Added intersphinx mappings to docs so that "See Also" references to numpy, scipy, matplotlib, and pandas are hyperlinks.
* The following classes are no longer ``namedtuple`` subclasses (see [#359](https://github.com/biocore/scikit-bio/issues/359) for the rationale):
    * ``skbio.math.stats.ordination.OrdinationResults``
    * ``skbio.math.gradient.GroupResults``
    * ``skbio.math.gradient.CategoryResults``
    * ``skbio.math.gradient.GradientANOVAResults``
* Added coding guidelines draft.
* Added new alpha diversity formulas to the ``skbio.math.diversity.alpha`` documentation.

## Version 0.1.3 (2014-06-12)

This is a pre-alpha release. At this stage, major backwards-incompatible API changes can and will happen.

### Features

* Added ``enforce_qual_range`` parameter to ``parse_fastq`` (on by default, maintaining backward compatibility). This allows disabling of the quality score range-checking.
* Added ``skbio.core.tree.nj``, which applies neighbor-joining for phylogenetic reconstruction.
* Added ``bioenv``, ``mantel``, and ``pwmantel`` distance-based statistics to ``skbio.math.stats.distance`` subpackage.
* Added ``skbio.math.stats.misc`` module for miscellaneous stats utility functions.
* IDs are now optional when constructing a ``DissimilarityMatrix`` or ``DistanceMatrix`` (monotonically-increasing integers cast as strings are automatically used).
* Added ``DistanceMatrix.permute`` method for randomly permuting rows and columns of a distance matrix.
* Added the following methods to ``DissimilarityMatrix``: ``filter``, ``index``, and ``__contains__`` for ID-based filtering, index lookup, and membership testing, respectively.
* Added ``ignore_comment`` parameter to ``parse_fasta`` (off by default, maintaining backward compatibility). This handles stripping the comment field from the header line (i.e., all characters beginning with the first space) before returning the label.
* Added imports of ``BiologicalSequence``, ``NucleotideSequence``, ``DNA``, ``DNASequence``, ``RNA``, ``RNASequence``, ``Protein``, ``ProteinSequence``, ``DistanceMatrix``, ``align_striped_smith_waterman``, `` SequenceCollection``, ``Alignment``, ``TreeNode``, ``nj``, ``parse_fasta``, ``parse_fastq``, ``parse_qual``, ``FastaIterator``, ``FastqIterator``, ``SequenceIterator`` in ``skbio/__init__.py`` for convenient importing. For example, it's now possible to ``from skbio import Alignment``, rather than ``from skbio.core.alignment import Alignment``.

### Bug fixes

* Fixed a couple of unit tests that could fail stochastically.
* Added missing ``__init__.py`` files to a couple of test directories so that these tests won't be skipped.
* ``parse_fastq`` now raises an error on dangling records.
* Fixed several warnings that were raised while running the test suite with Python 3.4.

### Backward-incompatible changes

* Functionality imported from ``skbio.core.ssw`` must now be imported from ``skbio.core.alignment`` instead.

### Miscellaneous

* Code is now flake8-compliant; added flake8 checking to Travis build.
* Various additions and improvements to documentation (API, installation instructions, developer instructions, etc.).
* ``__future__`` imports are now standardized across the codebase.
* New website front page and styling changes throughout. Moved docs site to its own versioned subdirectories.
* Reorganized alignment data structures and algorithms (e.g., SSW code, ``Alignment`` class, etc.) into an ``skbio.core.alignment`` subpackage.

## Version 0.1.1 (2014-05-16)

Fixes to setup.py. This is a pre-alpha release. At this stage, major backwards-incompatible API changes can and will happen.

## Version 0.1.0 (2014-05-15)

Initial pre-alpha release. At this stage, major backwards-incompatible API changes can and will happen.<|MERGE_RESOLUTION|>--- conflicted
+++ resolved
@@ -1,4 +1,9 @@
 # scikit-bio changelog
+
+## Version 0.5.1-dev  (changes since 0.5.1 go here)
+
+### Features
+* Added ``skbio.io.format.gff3`` for reading and writing GFF3 files for ``DNA``, ``Sequence``, and ``IntervalMetadata`` classes. ([#1450](https://github.com/biocore/scikit-bio/pull/1450))
 
 ## Version 0.5.0-dev  (changes since 0.5.0 go here)
 
@@ -10,11 +15,8 @@
 * `Sequence` and its child classes (including `GrammaredSequence`, `RNA`, `DNA`, `Protein`) now takes `IntervalMetadata` in their contructor API. Some of their relevant methods are also updated acoordingly. ([#1430](https://github.com/biocore/scikit-bio/pull/1430))
 * GenBank parser now reads and writes `Sequence` or its subclass objects with `IntervalMetadata`. ([#1440](https://github.com/biocore/scikit-bio/pull/1440))
 * Added parallel beta diversity calculation support via `skbio.diversity.block_beta_diversity`. The issue and idea is discussed in ([#1181](https://github.com/biocore/scikit-bio/issues/1181), while the actual code changes are in [#1352](https://github.com/biocore/scikit-bio/pull/1352)).
-<<<<<<< HEAD
-* Added ``skbio.io.format.gff3`` for reading and writing GFF3 files for ``DNA``, ``Sequence``, and ``IntervalMetadata`` classes. ([#1450](https://github.com/biocore/scikit-bio/pull/1450))
-=======
 * ``DistanceMatrix`` now has a new method called ``to_series`` to create a ``pandas.Series`` from a ``DistanceMatrix`` ([#1397](https://github.com/biocore/scikit-bio/issues/1397)).
->>>>>>> b10a1ea3
+
 
 ### Backward-incompatible changes [stable]
 * The constructor API for `Sequence` and its child classes (including `GrammaredSequence`, `RNA`, `DNA`, `Protein`) are changed from `(sequence, metadata=None, positional_metadata=None, lowercase=False)` to `(sequence, metadata=None, positional_metadata=None, interval_metadata=None, lowercase=False)`
